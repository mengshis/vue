<<<<<<< HEAD
/*!
 * Vue.js v2.5.22
 * (c) 2014-2019 Evan You
 * Released under the MIT License.
 */
'use strict';

/*  */

var emptyObject = Object.freeze({});

// These helpers produce better VM code in JS engines due to their
// explicitness and function inlining.
function isUndef (v) {
  return v === undefined || v === null
}

function isDef (v) {
  return v !== undefined && v !== null
}

function isTrue (v) {
  return v === true
}

function isFalse (v) {
  return v === false
}

/**
 * Check if value is primitive.
 */
function isPrimitive (value) {
  return (
    typeof value === 'string' ||
    typeof value === 'number' ||
    // $flow-disable-line
    typeof value === 'symbol' ||
    typeof value === 'boolean'
  )
}

/**
 * Quick object check - this is primarily used to tell
 * Objects from primitive values when we know the value
 * is a JSON-compliant type.
 */
function isObject (obj) {
  return obj !== null && typeof obj === 'object'
}

/**
 * Get the raw type string of a value, e.g., [object Object].
 */
var _toString = Object.prototype.toString;

function toRawType (value) {
  return _toString.call(value).slice(8, -1)
}

/**
 * Strict object type check. Only returns true
 * for plain JavaScript objects.
 */
function isPlainObject (obj) {
  return _toString.call(obj) === '[object Object]'
}

function isRegExp (v) {
  return _toString.call(v) === '[object RegExp]'
}

/**
 * Check if val is a valid array index.
 */
function isValidArrayIndex (val) {
  var n = parseFloat(String(val));
  return n >= 0 && Math.floor(n) === n && isFinite(val)
}

/**
 * Convert a value to a string that is actually rendered.
 */
function toString (val) {
  return val == null
    ? ''
    : typeof val === 'object'
      ? JSON.stringify(val, null, 2)
      : String(val)
}

/**
 * Convert an input value to a number for persistence.
 * If the conversion fails, return original string.
 */
function toNumber (val) {
  var n = parseFloat(val);
  return isNaN(n) ? val : n
}

/**
 * Make a map and return a function for checking if a key
 * is in that map.
 */
function makeMap (
  str,
  expectsLowerCase
) {
  var map = Object.create(null);
  var list = str.split(',');
  for (var i = 0; i < list.length; i++) {
    map[list[i]] = true;
  }
  return expectsLowerCase
    ? function (val) { return map[val.toLowerCase()]; }
    : function (val) { return map[val]; }
}

/**
 * Check if a tag is a built-in tag.
 */
var isBuiltInTag = makeMap('slot,component', true);

/**
 * Check if an attribute is a reserved attribute.
 */
var isReservedAttribute = makeMap('key,ref,slot,slot-scope,is');

/**
 * Remove an item from an array.
 */
function remove (arr, item) {
  if (arr.length) {
    var index = arr.indexOf(item);
    if (index > -1) {
      return arr.splice(index, 1)
    }
  }
}

/**
 * Check whether an object has the property.
 */
var hasOwnProperty = Object.prototype.hasOwnProperty;
function hasOwn (obj, key) {
  return hasOwnProperty.call(obj, key)
}

/**
 * Create a cached version of a pure function.
 */
function cached (fn) {
  var cache = Object.create(null);
  return (function cachedFn (str) {
    var hit = cache[str];
    return hit || (cache[str] = fn(str))
  })
}

/**
 * Camelize a hyphen-delimited string.
 */
var camelizeRE = /-(\w)/g;
var camelize = cached(function (str) {
  return str.replace(camelizeRE, function (_, c) { return c ? c.toUpperCase() : ''; })
});

/**
 * Capitalize a string.
 */
var capitalize = cached(function (str) {
  return str.charAt(0).toUpperCase() + str.slice(1)
});

/**
 * Hyphenate a camelCase string.
 */
var hyphenateRE = /\B([A-Z])/g;
var hyphenate = cached(function (str) {
  return str.replace(hyphenateRE, '-$1').toLowerCase()
});

/**
 * Simple bind polyfill for environments that do not support it,
 * e.g., PhantomJS 1.x. Technically, we don't need this anymore
 * since native bind is now performant enough in most browsers.
 * But removing it would mean breaking code that was able to run in
 * PhantomJS 1.x, so this must be kept for backward compatibility.
 */

/* istanbul ignore next */
function polyfillBind (fn, ctx) {
  function boundFn (a) {
    var l = arguments.length;
    return l
      ? l > 1
        ? fn.apply(ctx, arguments)
        : fn.call(ctx, a)
      : fn.call(ctx)
  }

  boundFn._length = fn.length;
  return boundFn
}

function nativeBind (fn, ctx) {
  return fn.bind(ctx)
}

var bind = Function.prototype.bind
  ? nativeBind
  : polyfillBind;

/**
 * Convert an Array-like object to a real Array.
 */
function toArray (list, start) {
  start = start || 0;
  var i = list.length - start;
  var ret = new Array(i);
  while (i--) {
    ret[i] = list[i + start];
  }
  return ret
}

/**
 * Mix properties into target object.
 */
function extend (to, _from) {
  for (var key in _from) {
    to[key] = _from[key];
  }
  return to
}

/**
 * Merge an Array of Objects into a single Object.
 */
function toObject (arr) {
  var res = {};
  for (var i = 0; i < arr.length; i++) {
    if (arr[i]) {
      extend(res, arr[i]);
    }
  }
  return res
}

/* eslint-disable no-unused-vars */

/**
 * Perform no operation.
 * Stubbing args to make Flow happy without leaving useless transpiled code
 * with ...rest (https://flow.org/blog/2017/05/07/Strict-Function-Call-Arity/).
 */
function noop (a, b, c) {}

/**
 * Always return false.
 */
var no = function (a, b, c) { return false; };

/* eslint-enable no-unused-vars */

/**
 * Return the same value.
 */
var identity = function (_) { return _; };

/**
 * Check if two values are loosely equal - that is,
 * if they are plain objects, do they have the same shape?
 */
function looseEqual (a, b) {
  if (a === b) { return true }
  var isObjectA = isObject(a);
  var isObjectB = isObject(b);
  if (isObjectA && isObjectB) {
    try {
      var isArrayA = Array.isArray(a);
      var isArrayB = Array.isArray(b);
      if (isArrayA && isArrayB) {
        return a.length === b.length && a.every(function (e, i) {
          return looseEqual(e, b[i])
        })
      } else if (a instanceof Date && b instanceof Date) {
        return a.getTime() === b.getTime()
      } else if (!isArrayA && !isArrayB) {
        var keysA = Object.keys(a);
        var keysB = Object.keys(b);
        return keysA.length === keysB.length && keysA.every(function (key) {
          return looseEqual(a[key], b[key])
        })
      } else {
        /* istanbul ignore next */
        return false
      }
    } catch (e) {
      /* istanbul ignore next */
      return false
    }
  } else if (!isObjectA && !isObjectB) {
    return String(a) === String(b)
  } else {
    return false
  }
}

/**
 * Return the first index at which a loosely equal value can be
 * found in the array (if value is a plain object, the array must
 * contain an object of the same shape), or -1 if it is not present.
 */
function looseIndexOf (arr, val) {
  for (var i = 0; i < arr.length; i++) {
    if (looseEqual(arr[i], val)) { return i }
  }
  return -1
}

/**
 * Ensure a function is called only once.
 */
function once (fn) {
  var called = false;
  return function () {
    if (!called) {
      called = true;
      fn.apply(this, arguments);
    }
  }
}

var SSR_ATTR = 'data-server-rendered';

var ASSET_TYPES = [
  'component',
  'directive',
  'filter'
];

var LIFECYCLE_HOOKS = [
  'beforeCreate',
  'created',
  'beforeMount',
  'mounted',
  'beforeUpdate',
  'updated',
  'beforeDestroy',
  'destroyed',
  'activated',
  'deactivated',
  'errorCaptured'
];

/*  */



var config = ({
  /**
   * Option merge strategies (used in core/util/options)
   */
  // $flow-disable-line
  optionMergeStrategies: Object.create(null),

  /**
   * Whether to suppress warnings.
   */
  silent: false,

  /**
   * Show production mode tip message on boot?
   */
  productionTip: process.env.NODE_ENV !== 'production',

  /**
   * Whether to enable devtools
   */
  devtools: process.env.NODE_ENV !== 'production',

  /**
   * Whether to record perf
   */
  performance: false,

  /**
   * Error handler for watcher errors
   */
  errorHandler: null,

  /**
   * Warn handler for watcher warns
   */
  warnHandler: null,

  /**
   * Ignore certain custom elements
   */
  ignoredElements: [],

  /**
   * Custom user key aliases for v-on
   */
  // $flow-disable-line
  keyCodes: Object.create(null),

  /**
   * Check if a tag is reserved so that it cannot be registered as a
   * component. This is platform-dependent and may be overwritten.
   */
  isReservedTag: no,

  /**
   * Check if an attribute is reserved so that it cannot be used as a component
   * prop. This is platform-dependent and may be overwritten.
   */
  isReservedAttr: no,

  /**
   * Check if a tag is an unknown element.
   * Platform-dependent.
   */
  isUnknownElement: no,

  /**
   * Get the namespace of an element
   */
  getTagNamespace: noop,

  /**
   * Parse the real tag name for the specific platform.
   */
  parsePlatformTagName: identity,

  /**
   * Check if an attribute must be bound using property, e.g. value
   * Platform-dependent.
   */
  mustUseProp: no,

  /**
   * Perform updates asynchronously. Intended to be used by Vue Test Utils
   * This will significantly reduce performance if set to false.
   */
  async: true,

  /**
   * Exposed for legacy reasons
   */
  _lifecycleHooks: LIFECYCLE_HOOKS
});

/*  */

/**
 * Check if a string starts with $ or _
 */
function isReserved (str) {
  var c = (str + '').charCodeAt(0);
  return c === 0x24 || c === 0x5F
}

/**
 * Define a property.
 */
function def (obj, key, val, enumerable) {
  Object.defineProperty(obj, key, {
    value: val,
    enumerable: !!enumerable,
    writable: true,
    configurable: true
  });
}

/**
 * Parse simple path.
 */
var bailRE = /[^\w.$]/;
function parsePath (path) {
  if (bailRE.test(path)) {
    return
  }
  var segments = path.split('.');
  return function (obj) {
    for (var i = 0; i < segments.length; i++) {
      if (!obj) { return }
      obj = obj[segments[i]];
    }
    return obj
  }
}

/*  */

// can we use __proto__?
var hasProto = '__proto__' in {};

// Browser environment sniffing
var inBrowser = typeof window !== 'undefined';
var inWeex = typeof WXEnvironment !== 'undefined' && !!WXEnvironment.platform;
var weexPlatform = inWeex && WXEnvironment.platform.toLowerCase();
var UA = inBrowser && window.navigator.userAgent.toLowerCase();
var isIE = UA && /msie|trident/.test(UA);
var isIE9 = UA && UA.indexOf('msie 9.0') > 0;
var isEdge = UA && UA.indexOf('edge/') > 0;
var isAndroid = (UA && UA.indexOf('android') > 0) || (weexPlatform === 'android');
var isIOS = (UA && /iphone|ipad|ipod|ios/.test(UA)) || (weexPlatform === 'ios');
var isChrome = UA && /chrome\/\d+/.test(UA) && !isEdge;

// Firefox has a "watch" function on Object.prototype...
var nativeWatch = ({}).watch;

var supportsPassive = false;
if (inBrowser) {
  try {
    var opts = {};
    Object.defineProperty(opts, 'passive', ({
      get: function get () {
        /* istanbul ignore next */
        supportsPassive = true;
      }
    })); // https://github.com/facebook/flow/issues/285
    window.addEventListener('test-passive', null, opts);
  } catch (e) {}
}

// this needs to be lazy-evaled because vue may be required before
// vue-server-renderer can set VUE_ENV
var _isServer;
var isServerRendering = function () {
  if (_isServer === undefined) {
    /* istanbul ignore if */
    if (!inBrowser && !inWeex && typeof global !== 'undefined') {
      // detect presence of vue-server-renderer and avoid
      // Webpack shimming the process
      _isServer = global['process'] && global['process'].env.VUE_ENV === 'server';
    } else {
      _isServer = false;
    }
  }
  return _isServer
};

// detect devtools
var devtools = inBrowser && window.__VUE_DEVTOOLS_GLOBAL_HOOK__;

/* istanbul ignore next */
function isNative (Ctor) {
  return typeof Ctor === 'function' && /native code/.test(Ctor.toString())
}

var hasSymbol =
  typeof Symbol !== 'undefined' && isNative(Symbol) &&
  typeof Reflect !== 'undefined' && isNative(Reflect.ownKeys);

var _Set;
/* istanbul ignore if */ // $flow-disable-line
if (typeof Set !== 'undefined' && isNative(Set)) {
  // use native Set when available.
  _Set = Set;
} else {
  // a non-standard Set polyfill that only works with primitive keys.
  _Set = /*@__PURE__*/(function () {
    function Set () {
      this.set = Object.create(null);
    }
    Set.prototype.has = function has (key) {
      return this.set[key] === true
    };
    Set.prototype.add = function add (key) {
      this.set[key] = true;
    };
    Set.prototype.clear = function clear () {
      this.set = Object.create(null);
    };

    return Set;
  }());
}

/*  */

var warn = noop;
var tip = noop;
var generateComponentTrace = (noop); // work around flow check
var formatComponentName = (noop);

if (process.env.NODE_ENV !== 'production') {
  var hasConsole = typeof console !== 'undefined';
  var classifyRE = /(?:^|[-_])(\w)/g;
  var classify = function (str) { return str
    .replace(classifyRE, function (c) { return c.toUpperCase(); })
    .replace(/[-_]/g, ''); };

  warn = function (msg, vm) {
    var trace = vm ? generateComponentTrace(vm) : '';

    if (config.warnHandler) {
      config.warnHandler.call(null, msg, vm, trace);
    } else if (hasConsole && (!config.silent)) {
      console.error(("[Vue warn]: " + msg + trace));
    }
  };

  tip = function (msg, vm) {
    if (hasConsole && (!config.silent)) {
      console.warn("[Vue tip]: " + msg + (
        vm ? generateComponentTrace(vm) : ''
      ));
    }
  };

  formatComponentName = function (vm, includeFile) {
    if (vm.$root === vm) {
      return '<Root>'
    }
    var options = typeof vm === 'function' && vm.cid != null
      ? vm.options
      : vm._isVue
        ? vm.$options || vm.constructor.options
        : vm;
    var name = options.name || options._componentTag;
    var file = options.__file;
    if (!name && file) {
      var match = file.match(/([^/\\]+)\.vue$/);
      name = match && match[1];
    }

    return (
      (name ? ("<" + (classify(name)) + ">") : "<Anonymous>") +
      (file && includeFile !== false ? (" at " + file) : '')
    )
  };

  var repeat = function (str, n) {
    var res = '';
    while (n) {
      if (n % 2 === 1) { res += str; }
      if (n > 1) { str += str; }
      n >>= 1;
    }
    return res
  };

  generateComponentTrace = function (vm) {
    if (vm._isVue && vm.$parent) {
      var tree = [];
      var currentRecursiveSequence = 0;
      while (vm) {
        if (tree.length > 0) {
          var last = tree[tree.length - 1];
          if (last.constructor === vm.constructor) {
            currentRecursiveSequence++;
            vm = vm.$parent;
            continue
          } else if (currentRecursiveSequence > 0) {
            tree[tree.length - 1] = [last, currentRecursiveSequence];
            currentRecursiveSequence = 0;
          }
        }
        tree.push(vm);
        vm = vm.$parent;
      }
      return '\n\nfound in\n\n' + tree
        .map(function (vm, i) { return ("" + (i === 0 ? '---> ' : repeat(' ', 5 + i * 2)) + (Array.isArray(vm)
            ? ((formatComponentName(vm[0])) + "... (" + (vm[1]) + " recursive calls)")
            : formatComponentName(vm))); })
        .join('\n')
    } else {
      return ("\n\n(found in " + (formatComponentName(vm)) + ")")
    }
  };
}

/*  */

var uid = 0;

/**
 * A dep is an observable that can have multiple
 * directives subscribing to it.
 */
var Dep = function Dep () {
  this.id = uid++;
  this.subs = [];
};

Dep.prototype.addSub = function addSub (sub) {
  this.subs.push(sub);
};

Dep.prototype.removeSub = function removeSub (sub) {
  remove(this.subs, sub);
};

Dep.prototype.depend = function depend () {
  if (Dep.target) {
    Dep.target.addDep(this);
  }
};

Dep.prototype.notify = function notify () {
  // stabilize the subscriber list first
  var subs = this.subs.slice();
  if (process.env.NODE_ENV !== 'production' && !config.async) {
    // subs aren't sorted in scheduler if not running async
    // we need to sort them now to make sure they fire in correct
    // order
    subs.sort(function (a, b) { return a.id - b.id; });
  }
  for (var i = 0, l = subs.length; i < l; i++) {
    subs[i].update();
  }
};

// The current target watcher being evaluated.
// This is globally unique because only one watcher
// can be evaluated at a time.
Dep.target = null;
var targetStack = [];

function pushTarget (target) {
  targetStack.push(target);
  Dep.target = target;
}

function popTarget () {
  targetStack.pop();
  Dep.target = targetStack[targetStack.length - 1];
}

/*  */

var VNode = function VNode (
  tag,
  data,
  children,
  text,
  elm,
  context,
  componentOptions,
  asyncFactory
) {
  this.tag = tag;
  this.data = data;
  this.children = children;
  this.text = text;
  this.elm = elm;
  this.ns = undefined;
  this.context = context;
  this.fnContext = undefined;
  this.fnOptions = undefined;
  this.fnScopeId = undefined;
  this.key = data && data.key;
  this.componentOptions = componentOptions;
  this.componentInstance = undefined;
  this.parent = undefined;
  this.raw = false;
  this.isStatic = false;
  this.isRootInsert = true;
  this.isComment = false;
  this.isCloned = false;
  this.isOnce = false;
  this.asyncFactory = asyncFactory;
  this.asyncMeta = undefined;
  this.isAsyncPlaceholder = false;
};

var prototypeAccessors = { child: { configurable: true } };

// DEPRECATED: alias for componentInstance for backwards compat.
/* istanbul ignore next */
prototypeAccessors.child.get = function () {
  return this.componentInstance
};

Object.defineProperties( VNode.prototype, prototypeAccessors );

var createEmptyVNode = function (text) {
  if ( text === void 0 ) text = '';

  var node = new VNode();
  node.text = text;
  node.isComment = true;
  return node
};

function createTextVNode (val) {
  return new VNode(undefined, undefined, undefined, String(val))
}

// optimized shallow clone
// used for static nodes and slot nodes because they may be reused across
// multiple renders, cloning them avoids errors when DOM manipulations rely
// on their elm reference.
function cloneVNode (vnode) {
  var cloned = new VNode(
    vnode.tag,
    vnode.data,
    // #7975
    // clone children array to avoid mutating original in case of cloning
    // a child.
    vnode.children && vnode.children.slice(),
    vnode.text,
    vnode.elm,
    vnode.context,
    vnode.componentOptions,
    vnode.asyncFactory
  );
  cloned.ns = vnode.ns;
  cloned.isStatic = vnode.isStatic;
  cloned.key = vnode.key;
  cloned.isComment = vnode.isComment;
  cloned.fnContext = vnode.fnContext;
  cloned.fnOptions = vnode.fnOptions;
  cloned.fnScopeId = vnode.fnScopeId;
  cloned.asyncMeta = vnode.asyncMeta;
  cloned.isCloned = true;
  return cloned
}

/*
 * not type checking this file because flow doesn't play well with
 * dynamically accessing methods on Array prototype
 */

var arrayProto = Array.prototype;
var arrayMethods = Object.create(arrayProto);

var methodsToPatch = [
  'push',
  'pop',
  'shift',
  'unshift',
  'splice',
  'sort',
  'reverse'
];

/**
 * Intercept mutating methods and emit events
 */
methodsToPatch.forEach(function (method) {
  // cache original method
  var original = arrayProto[method];
  def(arrayMethods, method, function mutator () {
    var args = [], len = arguments.length;
    while ( len-- ) args[ len ] = arguments[ len ];

    var result = original.apply(this, args);
    var ob = this.__ob__;
    var inserted;
    switch (method) {
      case 'push':
      case 'unshift':
        inserted = args;
        break
      case 'splice':
        inserted = args.slice(2);
        break
    }
    if (inserted) { ob.observeArray(inserted); }
    // notify change
    ob.dep.notify();
    return result
  });
});

/*  */

var arrayKeys = Object.getOwnPropertyNames(arrayMethods);

/**
 * In some cases we may want to disable observation inside a component's
 * update computation.
 */
var shouldObserve = true;

function toggleObserving (value) {
  shouldObserve = value;
}

/**
 * Observer class that is attached to each observed
 * object. Once attached, the observer converts the target
 * object's property keys into getter/setters that
 * collect dependencies and dispatch updates.
 */
var Observer = function Observer (value) {
  this.value = value;
  this.dep = new Dep();
  this.vmCount = 0;
  def(value, '__ob__', this);
  if (Array.isArray(value)) {
    if (hasProto) {
      protoAugment(value, arrayMethods);
    } else {
      copyAugment(value, arrayMethods, arrayKeys);
    }
    this.observeArray(value);
  } else {
    this.walk(value);
  }
};

/**
 * Walk through all properties and convert them into
 * getter/setters. This method should only be called when
 * value type is Object.
 */
Observer.prototype.walk = function walk (obj) {
  var keys = Object.keys(obj);
  for (var i = 0; i < keys.length; i++) {
    defineReactive$$1(obj, keys[i]);
  }
};

/**
 * Observe a list of Array items.
 */
Observer.prototype.observeArray = function observeArray (items) {
  for (var i = 0, l = items.length; i < l; i++) {
    observe(items[i]);
  }
};

// helpers

/**
 * Augment a target Object or Array by intercepting
 * the prototype chain using __proto__
 */
function protoAugment (target, src) {
  /* eslint-disable no-proto */
  target.__proto__ = src;
  /* eslint-enable no-proto */
}

/**
 * Augment a target Object or Array by defining
 * hidden properties.
 */
/* istanbul ignore next */
function copyAugment (target, src, keys) {
  for (var i = 0, l = keys.length; i < l; i++) {
    var key = keys[i];
    def(target, key, src[key]);
  }
}

/**
 * Attempt to create an observer instance for a value,
 * returns the new observer if successfully observed,
 * or the existing observer if the value already has one.
 */
function observe (value, asRootData) {
  if (!isObject(value) || value instanceof VNode) {
    return
  }
  var ob;
  if (hasOwn(value, '__ob__') && value.__ob__ instanceof Observer) {
    ob = value.__ob__;
  } else if (
    shouldObserve &&
    !isServerRendering() &&
    (Array.isArray(value) || isPlainObject(value)) &&
    Object.isExtensible(value) &&
    !value._isVue
  ) {
    ob = new Observer(value);
  }
  if (asRootData && ob) {
    ob.vmCount++;
  }
  return ob
}

/**
 * Define a reactive property on an Object.
 */
function defineReactive$$1 (
  obj,
  key,
  val,
  customSetter,
  shallow
) {
  var dep = new Dep();

  var property = Object.getOwnPropertyDescriptor(obj, key);
  if (property && property.configurable === false) {
    return
  }

  // cater for pre-defined getter/setters
  var getter = property && property.get;
  var setter = property && property.set;
  if ((!getter || setter) && arguments.length === 2) {
    val = obj[key];
  }

  var childOb = !shallow && observe(val);
  Object.defineProperty(obj, key, {
    enumerable: true,
    configurable: true,
    get: function reactiveGetter () {
      var value = getter ? getter.call(obj) : val;
      if (Dep.target) {
        dep.depend();
        if (childOb) {
          childOb.dep.depend();
          if (Array.isArray(value)) {
            dependArray(value);
          }
        }
      }
      return value
    },
    set: function reactiveSetter (newVal) {
      var value = getter ? getter.call(obj) : val;
      /* eslint-disable no-self-compare */
      if (newVal === value || (newVal !== newVal && value !== value)) {
        return
      }
      /* eslint-enable no-self-compare */
      if (process.env.NODE_ENV !== 'production' && customSetter) {
        customSetter();
      }
      // #7981: for accessor properties without setter
      if (getter && !setter) { return }
      if (setter) {
        setter.call(obj, newVal);
      } else {
        val = newVal;
      }
      childOb = !shallow && observe(newVal);
      dep.notify();
    }
  });
}

/**
 * Set a property on an object. Adds the new property and
 * triggers change notification if the property doesn't
 * already exist.
 */
function set (target, key, val) {
  if (process.env.NODE_ENV !== 'production' &&
    (isUndef(target) || isPrimitive(target))
  ) {
    warn(("Cannot set reactive property on undefined, null, or primitive value: " + ((target))));
  }
  if (Array.isArray(target) && isValidArrayIndex(key)) {
    target.length = Math.max(target.length, key);
    target.splice(key, 1, val);
    return val
  }
  if (key in target && !(key in Object.prototype)) {
    target[key] = val;
    return val
  }
  var ob = (target).__ob__;
  if (target._isVue || (ob && ob.vmCount)) {
    process.env.NODE_ENV !== 'production' && warn(
      'Avoid adding reactive properties to a Vue instance or its root $data ' +
      'at runtime - declare it upfront in the data option.'
    );
    return val
  }
  if (!ob) {
    target[key] = val;
    return val
  }
  defineReactive$$1(ob.value, key, val);
  ob.dep.notify();
  return val
}

/**
 * Delete a property and trigger change if necessary.
 */
function del (target, key) {
  if (process.env.NODE_ENV !== 'production' &&
    (isUndef(target) || isPrimitive(target))
  ) {
    warn(("Cannot delete reactive property on undefined, null, or primitive value: " + ((target))));
  }
  if (Array.isArray(target) && isValidArrayIndex(key)) {
    target.splice(key, 1);
    return
  }
  var ob = (target).__ob__;
  if (target._isVue || (ob && ob.vmCount)) {
    process.env.NODE_ENV !== 'production' && warn(
      'Avoid deleting properties on a Vue instance or its root $data ' +
      '- just set it to null.'
    );
    return
  }
  if (!hasOwn(target, key)) {
    return
  }
  delete target[key];
  if (!ob) {
    return
  }
  ob.dep.notify();
}

/**
 * Collect dependencies on array elements when the array is touched, since
 * we cannot intercept array element access like property getters.
 */
function dependArray (value) {
  for (var e = (void 0), i = 0, l = value.length; i < l; i++) {
    e = value[i];
    e && e.__ob__ && e.__ob__.dep.depend();
    if (Array.isArray(e)) {
      dependArray(e);
    }
  }
}

/*  */

/**
 * Option overwriting strategies are functions that handle
 * how to merge a parent option value and a child option
 * value into the final value.
 */
var strats = config.optionMergeStrategies;

/**
 * Options with restrictions
 */
if (process.env.NODE_ENV !== 'production') {
  strats.el = strats.propsData = function (parent, child, vm, key) {
    if (!vm) {
      warn(
        "option \"" + key + "\" can only be used during instance " +
        'creation with the `new` keyword.'
      );
    }
    return defaultStrat(parent, child)
  };
}

/**
 * Helper that recursively merges two data objects together.
 */
function mergeData (to, from) {
  if (!from) { return to }
  var key, toVal, fromVal;
  var keys = Object.keys(from);
  for (var i = 0; i < keys.length; i++) {
    key = keys[i];
    toVal = to[key];
    fromVal = from[key];
    if (!hasOwn(to, key)) {
      set(to, key, fromVal);
    } else if (
      toVal !== fromVal &&
      isPlainObject(toVal) &&
      isPlainObject(fromVal)
    ) {
      mergeData(toVal, fromVal);
    }
  }
  return to
}

/**
 * Data
 */
function mergeDataOrFn (
  parentVal,
  childVal,
  vm
) {
  if (!vm) {
    // in a Vue.extend merge, both should be functions
    if (!childVal) {
      return parentVal
    }
    if (!parentVal) {
      return childVal
    }
    // when parentVal & childVal are both present,
    // we need to return a function that returns the
    // merged result of both functions... no need to
    // check if parentVal is a function here because
    // it has to be a function to pass previous merges.
    return function mergedDataFn () {
      return mergeData(
        typeof childVal === 'function' ? childVal.call(this, this) : childVal,
        typeof parentVal === 'function' ? parentVal.call(this, this) : parentVal
      )
    }
  } else {
    return function mergedInstanceDataFn () {
      // instance merge
      var instanceData = typeof childVal === 'function'
        ? childVal.call(vm, vm)
        : childVal;
      var defaultData = typeof parentVal === 'function'
        ? parentVal.call(vm, vm)
        : parentVal;
      if (instanceData) {
        return mergeData(instanceData, defaultData)
      } else {
        return defaultData
      }
    }
  }
}

strats.data = function (
  parentVal,
  childVal,
  vm
) {
  if (!vm) {
    if (childVal && typeof childVal !== 'function') {
      process.env.NODE_ENV !== 'production' && warn(
        'The "data" option should be a function ' +
        'that returns a per-instance value in component ' +
        'definitions.',
        vm
      );

      return parentVal
    }
    return mergeDataOrFn(parentVal, childVal)
  }

  return mergeDataOrFn(parentVal, childVal, vm)
};

/**
 * Hooks and props are merged as arrays.
 */
function mergeHook (
  parentVal,
  childVal
) {
  var res = childVal
    ? parentVal
      ? parentVal.concat(childVal)
      : Array.isArray(childVal)
        ? childVal
        : [childVal]
    : parentVal;
  return res
    ? dedupeHooks(res)
    : res
}

function dedupeHooks (hooks) {
  var res = [];
  for (var i = 0; i < hooks.length; i++) {
    if (res.indexOf(hooks[i]) === -1) {
      res.push(hooks[i]);
    }
  }
  return res
}

LIFECYCLE_HOOKS.forEach(function (hook) {
  strats[hook] = mergeHook;
});

/**
 * Assets
 *
 * When a vm is present (instance creation), we need to do
 * a three-way merge between constructor options, instance
 * options and parent options.
 */
function mergeAssets (
  parentVal,
  childVal,
  vm,
  key
) {
  var res = Object.create(parentVal || null);
  if (childVal) {
    process.env.NODE_ENV !== 'production' && assertObjectType(key, childVal, vm);
    return extend(res, childVal)
  } else {
    return res
  }
}

ASSET_TYPES.forEach(function (type) {
  strats[type + 's'] = mergeAssets;
});

/**
 * Watchers.
 *
 * Watchers hashes should not overwrite one
 * another, so we merge them as arrays.
 */
strats.watch = function (
  parentVal,
  childVal,
  vm,
  key
) {
  // work around Firefox's Object.prototype.watch...
  if (parentVal === nativeWatch) { parentVal = undefined; }
  if (childVal === nativeWatch) { childVal = undefined; }
  /* istanbul ignore if */
  if (!childVal) { return Object.create(parentVal || null) }
  if (process.env.NODE_ENV !== 'production') {
    assertObjectType(key, childVal, vm);
  }
  if (!parentVal) { return childVal }
  var ret = {};
  extend(ret, parentVal);
  for (var key$1 in childVal) {
    var parent = ret[key$1];
    var child = childVal[key$1];
    if (parent && !Array.isArray(parent)) {
      parent = [parent];
    }
    ret[key$1] = parent
      ? parent.concat(child)
      : Array.isArray(child) ? child : [child];
  }
  return ret
};

/**
 * Other object hashes.
 */
strats.props =
strats.methods =
strats.inject =
strats.computed = function (
  parentVal,
  childVal,
  vm,
  key
) {
  if (childVal && process.env.NODE_ENV !== 'production') {
    assertObjectType(key, childVal, vm);
  }
  if (!parentVal) { return childVal }
  var ret = Object.create(null);
  extend(ret, parentVal);
  if (childVal) { extend(ret, childVal); }
  return ret
};
strats.provide = mergeDataOrFn;

/**
 * Default strategy.
 */
var defaultStrat = function (parentVal, childVal) {
  return childVal === undefined
    ? parentVal
    : childVal
};

/**
 * Validate component names
 */
function checkComponents (options) {
  for (var key in options.components) {
    validateComponentName(key);
  }
}

function validateComponentName (name) {
  if (!/^[a-zA-Z][\w-]*$/.test(name)) {
    warn(
      'Invalid component name: "' + name + '". Component names ' +
      'can only contain alphanumeric characters and the hyphen, ' +
      'and must start with a letter.'
    );
  }
  if (isBuiltInTag(name) || config.isReservedTag(name)) {
    warn(
      'Do not use built-in or reserved HTML elements as component ' +
      'id: ' + name
    );
  }
}

/**
 * Ensure all props option syntax are normalized into the
 * Object-based format.
 */
function normalizeProps (options, vm) {
  var props = options.props;
  if (!props) { return }
  var res = {};
  var i, val, name;
  if (Array.isArray(props)) {
    i = props.length;
    while (i--) {
      val = props[i];
      if (typeof val === 'string') {
        name = camelize(val);
        res[name] = { type: null };
      } else if (process.env.NODE_ENV !== 'production') {
        warn('props must be strings when using array syntax.');
      }
    }
  } else if (isPlainObject(props)) {
    for (var key in props) {
      val = props[key];
      name = camelize(key);
      res[name] = isPlainObject(val)
        ? val
        : { type: val };
    }
  } else if (process.env.NODE_ENV !== 'production') {
    warn(
      "Invalid value for option \"props\": expected an Array or an Object, " +
      "but got " + (toRawType(props)) + ".",
      vm
    );
  }
  options.props = res;
}

/**
 * Normalize all injections into Object-based format
 */
function normalizeInject (options, vm) {
  var inject = options.inject;
  if (!inject) { return }
  var normalized = options.inject = {};
  if (Array.isArray(inject)) {
    for (var i = 0; i < inject.length; i++) {
      normalized[inject[i]] = { from: inject[i] };
    }
  } else if (isPlainObject(inject)) {
    for (var key in inject) {
      var val = inject[key];
      normalized[key] = isPlainObject(val)
        ? extend({ from: key }, val)
        : { from: val };
    }
  } else if (process.env.NODE_ENV !== 'production') {
    warn(
      "Invalid value for option \"inject\": expected an Array or an Object, " +
      "but got " + (toRawType(inject)) + ".",
      vm
    );
  }
}

/**
 * Normalize raw function directives into object format.
 */
function normalizeDirectives (options) {
  var dirs = options.directives;
  if (dirs) {
    for (var key in dirs) {
      var def = dirs[key];
      if (typeof def === 'function') {
        dirs[key] = { bind: def, update: def };
      }
    }
  }
}

function assertObjectType (name, value, vm) {
  if (!isPlainObject(value)) {
    warn(
      "Invalid value for option \"" + name + "\": expected an Object, " +
      "but got " + (toRawType(value)) + ".",
      vm
    );
  }
}

/**
 * Merge two option objects into a new one.
 * Core utility used in both instantiation and inheritance.
 */
function mergeOptions (
  parent,
  child,
  vm
) {
  if (process.env.NODE_ENV !== 'production') {
    checkComponents(child);
  }

  if (typeof child === 'function') {
    child = child.options;
  }

  normalizeProps(child, vm);
  normalizeInject(child, vm);
  normalizeDirectives(child);

  // Apply extends and mixins on the child options,
  // but only if it is a raw options object that isn't
  // the result of another mergeOptions call.
  // Only merged options has the _base property.
  if (!child._base) {
    if (child.extends) {
      parent = mergeOptions(parent, child.extends, vm);
    }
    if (child.mixins) {
      for (var i = 0, l = child.mixins.length; i < l; i++) {
        parent = mergeOptions(parent, child.mixins[i], vm);
      }
    }
  }

  var options = {};
  var key;
  for (key in parent) {
    mergeField(key);
  }
  for (key in child) {
    if (!hasOwn(parent, key)) {
      mergeField(key);
    }
  }
  function mergeField (key) {
    var strat = strats[key] || defaultStrat;
    options[key] = strat(parent[key], child[key], vm, key);
  }
  return options
}

/**
 * Resolve an asset.
 * This function is used because child instances need access
 * to assets defined in its ancestor chain.
 */
function resolveAsset (
  options,
  type,
  id,
  warnMissing
) {
  /* istanbul ignore if */
  if (typeof id !== 'string') {
    return
  }
  var assets = options[type];
  // check local registration variations first
  if (hasOwn(assets, id)) { return assets[id] }
  var camelizedId = camelize(id);
  if (hasOwn(assets, camelizedId)) { return assets[camelizedId] }
  var PascalCaseId = capitalize(camelizedId);
  if (hasOwn(assets, PascalCaseId)) { return assets[PascalCaseId] }
  // fallback to prototype chain
  var res = assets[id] || assets[camelizedId] || assets[PascalCaseId];
  if (process.env.NODE_ENV !== 'production' && warnMissing && !res) {
    warn(
      'Failed to resolve ' + type.slice(0, -1) + ': ' + id,
      options
    );
  }
  return res
}

/*  */



function validateProp (
  key,
  propOptions,
  propsData,
  vm
) {
  var prop = propOptions[key];
  var absent = !hasOwn(propsData, key);
  var value = propsData[key];
  // boolean casting
  var booleanIndex = getTypeIndex(Boolean, prop.type);
  if (booleanIndex > -1) {
    if (absent && !hasOwn(prop, 'default')) {
      value = false;
    } else if (value === '' || value === hyphenate(key)) {
      // only cast empty string / same name to boolean if
      // boolean has higher priority
      var stringIndex = getTypeIndex(String, prop.type);
      if (stringIndex < 0 || booleanIndex < stringIndex) {
        value = true;
      }
    }
  }
  // check default value
  if (value === undefined) {
    value = getPropDefaultValue(vm, prop, key);
    // since the default value is a fresh copy,
    // make sure to observe it.
    var prevShouldObserve = shouldObserve;
    toggleObserving(true);
    observe(value);
    toggleObserving(prevShouldObserve);
  }
  if (
    process.env.NODE_ENV !== 'production' &&
    // skip validation for weex recycle-list child component props
    !(false)
  ) {
    assertProp(prop, key, value, vm, absent);
  }
  return value
}

/**
 * Get the default value of a prop.
 */
function getPropDefaultValue (vm, prop, key) {
  // no default, return undefined
  if (!hasOwn(prop, 'default')) {
    return undefined
  }
  var def = prop.default;
  // warn against non-factory defaults for Object & Array
  if (process.env.NODE_ENV !== 'production' && isObject(def)) {
    warn(
      'Invalid default value for prop "' + key + '": ' +
      'Props with type Object/Array must use a factory function ' +
      'to return the default value.',
      vm
    );
  }
  // the raw prop value was also undefined from previous render,
  // return previous default value to avoid unnecessary watcher trigger
  if (vm && vm.$options.propsData &&
    vm.$options.propsData[key] === undefined &&
    vm._props[key] !== undefined
  ) {
    return vm._props[key]
  }
  // call factory function for non-Function types
  // a value is Function if its prototype is function even across different execution context
  return typeof def === 'function' && getType(prop.type) !== 'Function'
    ? def.call(vm)
    : def
}

/**
 * Assert whether a prop is valid.
 */
function assertProp (
  prop,
  name,
  value,
  vm,
  absent
) {
  if (prop.required && absent) {
    warn(
      'Missing required prop: "' + name + '"',
      vm
    );
    return
  }
  if (value == null && !prop.required) {
    return
  }
  var type = prop.type;
  var valid = !type || type === true;
  var expectedTypes = [];
  if (type) {
    if (!Array.isArray(type)) {
      type = [type];
    }
    for (var i = 0; i < type.length && !valid; i++) {
      var assertedType = assertType(value, type[i]);
      expectedTypes.push(assertedType.expectedType || '');
      valid = assertedType.valid;
    }
  }

  if (!valid) {
    warn(
      getInvalidTypeMessage(name, value, expectedTypes),
      vm
    );
    return
  }
  var validator = prop.validator;
  if (validator) {
    if (!validator(value)) {
      warn(
        'Invalid prop: custom validator check failed for prop "' + name + '".',
        vm
      );
    }
  }
}

var simpleCheckRE = /^(String|Number|Boolean|Function|Symbol)$/;

function assertType (value, type) {
  var valid;
  var expectedType = getType(type);
  if (simpleCheckRE.test(expectedType)) {
    var t = typeof value;
    valid = t === expectedType.toLowerCase();
    // for primitive wrapper objects
    if (!valid && t === 'object') {
      valid = value instanceof type;
    }
  } else if (expectedType === 'Object') {
    valid = isPlainObject(value);
  } else if (expectedType === 'Array') {
    valid = Array.isArray(value);
  } else {
    valid = value instanceof type;
  }
  return {
    valid: valid,
    expectedType: expectedType
  }
}

/**
 * Use function string name to check built-in types,
 * because a simple equality check will fail when running
 * across different vms / iframes.
 */
function getType (fn) {
  var match = fn && fn.toString().match(/^\s*function (\w+)/);
  return match ? match[1] : ''
}

function isSameType (a, b) {
  return getType(a) === getType(b)
}

function getTypeIndex (type, expectedTypes) {
  if (!Array.isArray(expectedTypes)) {
    return isSameType(expectedTypes, type) ? 0 : -1
  }
  for (var i = 0, len = expectedTypes.length; i < len; i++) {
    if (isSameType(expectedTypes[i], type)) {
      return i
    }
  }
  return -1
}

function getInvalidTypeMessage (name, value, expectedTypes) {
  var message = "Invalid prop: type check failed for prop \"" + name + "\"." +
    " Expected " + (expectedTypes.map(capitalize).join(', '));
  var expectedType = expectedTypes[0];
  var receivedType = toRawType(value);
  var expectedValue = styleValue(value, expectedType);
  var receivedValue = styleValue(value, receivedType);
  // check if we need to specify expected value
  if (expectedTypes.length === 1 &&
      isExplicable(expectedType) &&
      !isBoolean(expectedType, receivedType)) {
    message += " with value " + expectedValue;
  }
  message += ", got " + receivedType + " ";
  // check if we need to specify received value
  if (isExplicable(receivedType)) {
    message += "with value " + receivedValue + ".";
  }
  return message
}

function styleValue (value, type) {
  if (type === 'String') {
    return ("\"" + value + "\"")
  } else if (type === 'Number') {
    return ("" + (Number(value)))
  } else {
    return ("" + value)
  }
}

function isExplicable (value) {
  var explicitTypes = ['string', 'number', 'boolean'];
  return explicitTypes.some(function (elem) { return value.toLowerCase() === elem; })
}

function isBoolean () {
  var args = [], len = arguments.length;
  while ( len-- ) args[ len ] = arguments[ len ];

  return args.some(function (elem) { return elem.toLowerCase() === 'boolean'; })
}

/*  */

function handleError (err, vm, info) {
  if (vm) {
    var cur = vm;
    while ((cur = cur.$parent)) {
      var hooks = cur.$options.errorCaptured;
      if (hooks) {
        for (var i = 0; i < hooks.length; i++) {
          try {
            var capture = hooks[i].call(cur, err, vm, info) === false;
            if (capture) { return }
          } catch (e) {
            globalHandleError(e, cur, 'errorCaptured hook');
          }
        }
      }
    }
  }
  globalHandleError(err, vm, info);
}

function globalHandleError (err, vm, info) {
  if (config.errorHandler) {
    try {
      return config.errorHandler.call(null, err, vm, info)
    } catch (e) {
      logError(e, null, 'config.errorHandler');
    }
  }
  logError(err, vm, info);
}

function logError (err, vm, info) {
  if (process.env.NODE_ENV !== 'production') {
    warn(("Error in " + info + ": \"" + (err.toString()) + "\""), vm);
  }
  /* istanbul ignore else */
  if ((inBrowser || inWeex) && typeof console !== 'undefined') {
    console.error(err);
  } else {
    throw err
  }
}

/*  */

var callbacks = [];
var pending = false;

function flushCallbacks () {
  pending = false;
  var copies = callbacks.slice(0);
  callbacks.length = 0;
  for (var i = 0; i < copies.length; i++) {
    copies[i]();
  }
}

// Here we have async deferring wrappers using both microtasks and (macro) tasks.
// In < 2.4 we used microtasks everywhere, but there are some scenarios where
// microtasks have too high a priority and fire in between supposedly
// sequential events (e.g. #4521, #6690) or even between bubbling of the same
// event (#6566). However, using (macro) tasks everywhere also has subtle problems
// when state is changed right before repaint (e.g. #6813, out-in transitions).
// Here we use microtask by default, but expose a way to force (macro) task when
// needed (e.g. in event handlers attached by v-on).
var microTimerFunc;
var macroTimerFunc;
var useMacroTask = false;

// Determine (macro) task defer implementation.
// Technically setImmediate should be the ideal choice, but it's only available
// in IE. The only polyfill that consistently queues the callback after all DOM
// events triggered in the same loop is by using MessageChannel.
/* istanbul ignore if */
if (typeof setImmediate !== 'undefined' && isNative(setImmediate)) {
  macroTimerFunc = function () {
    setImmediate(flushCallbacks);
  };
} else if (typeof MessageChannel !== 'undefined' && (
  isNative(MessageChannel) ||
  // PhantomJS
  MessageChannel.toString() === '[object MessageChannelConstructor]'
)) {
  var channel = new MessageChannel();
  var port = channel.port2;
  channel.port1.onmessage = flushCallbacks;
  macroTimerFunc = function () {
    port.postMessage(1);
  };
} else {
  /* istanbul ignore next */
  macroTimerFunc = function () {
    setTimeout(flushCallbacks, 0);
  };
}

// Determine microtask defer implementation.
/* istanbul ignore next, $flow-disable-line */
if (typeof Promise !== 'undefined' && isNative(Promise)) {
  var p = Promise.resolve();
  microTimerFunc = function () {
    p.then(flushCallbacks);
    // in problematic UIWebViews, Promise.then doesn't completely break, but
    // it can get stuck in a weird state where callbacks are pushed into the
    // microtask queue but the queue isn't being flushed, until the browser
    // needs to do some other work, e.g. handle a timer. Therefore we can
    // "force" the microtask queue to be flushed by adding an empty timer.
    if (isIOS) { setTimeout(noop); }
  };
} else {
  // fallback to macro
  microTimerFunc = macroTimerFunc;
}

/**
 * Wrap a function so that if any code inside triggers state change,
 * the changes are queued using a (macro) task instead of a microtask.
 */
function withMacroTask (fn) {
  return fn._withTask || (fn._withTask = function () {
    useMacroTask = true;
    try {
      return fn.apply(null, arguments)
    } finally {
      useMacroTask = false;    
    }
  })
}

function nextTick (cb, ctx) {
  var _resolve;
  callbacks.push(function () {
    if (cb) {
      try {
        cb.call(ctx);
      } catch (e) {
        handleError(e, ctx, 'nextTick');
      }
    } else if (_resolve) {
      _resolve(ctx);
    }
  });
  if (!pending) {
    pending = true;
    if (useMacroTask) {
      macroTimerFunc();
    } else {
      microTimerFunc();
    }
  }
  // $flow-disable-line
  if (!cb && typeof Promise !== 'undefined') {
    return new Promise(function (resolve) {
      _resolve = resolve;
    })
  }
}

/*  */

/* not type checking this file because flow doesn't play well with Proxy */

var initProxy;

if (process.env.NODE_ENV !== 'production') {
  var allowedGlobals = makeMap(
    'Infinity,undefined,NaN,isFinite,isNaN,' +
    'parseFloat,parseInt,decodeURI,decodeURIComponent,encodeURI,encodeURIComponent,' +
    'Math,Number,Date,Array,Object,Boolean,String,RegExp,Map,Set,JSON,Intl,' +
    'require' // for Webpack/Browserify
  );

  var warnNonPresent = function (target, key) {
    warn(
      "Property or method \"" + key + "\" is not defined on the instance but " +
      'referenced during render. Make sure that this property is reactive, ' +
      'either in the data option, or for class-based components, by ' +
      'initializing the property. ' +
      'See: https://vuejs.org/v2/guide/reactivity.html#Declaring-Reactive-Properties.',
      target
    );
  };

  var warnReservedPrefix = function (target, key) {
    warn(
      "Property \"" + key + "\" must be accessed with \"$data." + key + "\" because " +
      'properties starting with "$" or "_" are not proxied in the Vue instance to ' +
      'prevent conflicts with Vue internals' +
      'See: https://vuejs.org/v2/api/#data',
      target
    );
  };

  var hasProxy =
    typeof Proxy !== 'undefined' && isNative(Proxy);

  if (hasProxy) {
    var isBuiltInModifier = makeMap('stop,prevent,self,ctrl,shift,alt,meta,exact');
    config.keyCodes = new Proxy(config.keyCodes, {
      set: function set (target, key, value) {
        if (isBuiltInModifier(key)) {
          warn(("Avoid overwriting built-in modifier in config.keyCodes: ." + key));
          return false
        } else {
          target[key] = value;
          return true
        }
      }
    });
  }

  var hasHandler = {
    has: function has (target, key) {
      var has = key in target;
      var isAllowed = allowedGlobals(key) ||
        (typeof key === 'string' && key.charAt(0) === '_' && !(key in target.$data));
      if (!has && !isAllowed) {
        if (key in target.$data) { warnReservedPrefix(target, key); }
        else { warnNonPresent(target, key); }
      }
      return has || !isAllowed
    }
  };

  var getHandler = {
    get: function get (target, key) {
      if (typeof key === 'string' && !(key in target)) {
        if (key in target.$data) { warnReservedPrefix(target, key); }
        else { warnNonPresent(target, key); }
      }
      return target[key]
    }
  };

  initProxy = function initProxy (vm) {
    if (hasProxy) {
      // determine which proxy handler to use
      var options = vm.$options;
      var handlers = options.render && options.render._withStripped
        ? getHandler
        : hasHandler;
      vm._renderProxy = new Proxy(vm, handlers);
    } else {
      vm._renderProxy = vm;
    }
  };
}

/*  */

var seenObjects = new _Set();

/**
 * Recursively traverse an object to evoke all converted
 * getters, so that every nested property inside the object
 * is collected as a "deep" dependency.
 */
function traverse (val) {
  _traverse(val, seenObjects);
  seenObjects.clear();
}

function _traverse (val, seen) {
  var i, keys;
  var isA = Array.isArray(val);
  if ((!isA && !isObject(val)) || Object.isFrozen(val) || val instanceof VNode) {
    return
  }
  if (val.__ob__) {
    var depId = val.__ob__.dep.id;
    if (seen.has(depId)) {
      return
    }
    seen.add(depId);
  }
  if (isA) {
    i = val.length;
    while (i--) { _traverse(val[i], seen); }
  } else {
    keys = Object.keys(val);
    i = keys.length;
    while (i--) { _traverse(val[keys[i]], seen); }
  }
}

var mark;
var measure;

if (process.env.NODE_ENV !== 'production') {
  var perf = inBrowser && window.performance;
  /* istanbul ignore if */
  if (
    perf &&
    perf.mark &&
    perf.measure &&
    perf.clearMarks &&
    perf.clearMeasures
  ) {
    mark = function (tag) { return perf.mark(tag); };
    measure = function (name, startTag, endTag) {
      perf.measure(name, startTag, endTag);
      perf.clearMarks(startTag);
      perf.clearMarks(endTag);
      perf.clearMeasures(name);
    };
  }
}

/*  */

var normalizeEvent = cached(function (name) {
  var passive = name.charAt(0) === '&';
  name = passive ? name.slice(1) : name;
  var once$$1 = name.charAt(0) === '~'; // Prefixed last, checked first
  name = once$$1 ? name.slice(1) : name;
  var capture = name.charAt(0) === '!';
  name = capture ? name.slice(1) : name;
  return {
    name: name,
    once: once$$1,
    capture: capture,
    passive: passive
  }
});

function createFnInvoker (fns) {
  function invoker () {
    var arguments$1 = arguments;

    var fns = invoker.fns;
    if (Array.isArray(fns)) {
      var cloned = fns.slice();
      for (var i = 0; i < cloned.length; i++) {
        cloned[i].apply(null, arguments$1);
      }
    } else {
      // return handler return value for single handlers
      return fns.apply(null, arguments)
    }
  }
  invoker.fns = fns;
  return invoker
}

function updateListeners (
  on,
  oldOn,
  add,
  remove$$1,
  createOnceHandler,
  vm
) {
  var name, def$$1, cur, old, event;
  for (name in on) {
    def$$1 = cur = on[name];
    old = oldOn[name];
    event = normalizeEvent(name);
    if (isUndef(cur)) {
      process.env.NODE_ENV !== 'production' && warn(
        "Invalid handler for event \"" + (event.name) + "\": got " + String(cur),
        vm
      );
    } else if (isUndef(old)) {
      if (isUndef(cur.fns)) {
        cur = on[name] = createFnInvoker(cur);
      }
      if (isTrue(event.once)) {
        cur = on[name] = createOnceHandler(event.name, cur, event.capture);
      }
      add(event.name, cur, event.capture, event.passive, event.params);
    } else if (cur !== old) {
      old.fns = cur;
      on[name] = old;
    }
  }
  for (name in oldOn) {
    if (isUndef(on[name])) {
      event = normalizeEvent(name);
      remove$$1(event.name, oldOn[name], event.capture);
    }
  }
}

/*  */

function mergeVNodeHook (def, hookKey, hook) {
  if (def instanceof VNode) {
    def = def.data.hook || (def.data.hook = {});
  }
  var invoker;
  var oldHook = def[hookKey];

  function wrappedHook () {
    hook.apply(this, arguments);
    // important: remove merged hook to ensure it's called only once
    // and prevent memory leak
    remove(invoker.fns, wrappedHook);
  }

  if (isUndef(oldHook)) {
    // no existing hook
    invoker = createFnInvoker([wrappedHook]);
  } else {
    /* istanbul ignore if */
    if (isDef(oldHook.fns) && isTrue(oldHook.merged)) {
      // already a merged invoker
      invoker = oldHook;
      invoker.fns.push(wrappedHook);
    } else {
      // existing plain hook
      invoker = createFnInvoker([oldHook, wrappedHook]);
    }
  }

  invoker.merged = true;
  def[hookKey] = invoker;
}

/*  */

function extractPropsFromVNodeData (
  data,
  Ctor,
  tag
) {
  // we are only extracting raw values here.
  // validation and default values are handled in the child
  // component itself.
  var propOptions = Ctor.options.props;
  if (isUndef(propOptions)) {
    return
  }
  var res = {};
  var attrs = data.attrs;
  var props = data.props;
  if (isDef(attrs) || isDef(props)) {
    for (var key in propOptions) {
      var altKey = hyphenate(key);
      if (process.env.NODE_ENV !== 'production') {
        var keyInLowerCase = key.toLowerCase();
        if (
          key !== keyInLowerCase &&
          attrs && hasOwn(attrs, keyInLowerCase)
        ) {
          tip(
            "Prop \"" + keyInLowerCase + "\" is passed to component " +
            (formatComponentName(tag || Ctor)) + ", but the declared prop name is" +
            " \"" + key + "\". " +
            "Note that HTML attributes are case-insensitive and camelCased " +
            "props need to use their kebab-case equivalents when using in-DOM " +
            "templates. You should probably use \"" + altKey + "\" instead of \"" + key + "\"."
          );
        }
      }
      checkProp(res, props, key, altKey, true) ||
      checkProp(res, attrs, key, altKey, false);
    }
  }
  return res
}

function checkProp (
  res,
  hash,
  key,
  altKey,
  preserve
) {
  if (isDef(hash)) {
    if (hasOwn(hash, key)) {
      res[key] = hash[key];
      if (!preserve) {
        delete hash[key];
      }
      return true
    } else if (hasOwn(hash, altKey)) {
      res[key] = hash[altKey];
      if (!preserve) {
        delete hash[altKey];
      }
      return true
    }
  }
  return false
}

/*  */

// The template compiler attempts to minimize the need for normalization by
// statically analyzing the template at compile time.
//
// For plain HTML markup, normalization can be completely skipped because the
// generated render function is guaranteed to return Array<VNode>. There are
// two cases where extra normalization is needed:

// 1. When the children contains components - because a functional component
// may return an Array instead of a single root. In this case, just a simple
// normalization is needed - if any child is an Array, we flatten the whole
// thing with Array.prototype.concat. It is guaranteed to be only 1-level deep
// because functional components already normalize their own children.
function simpleNormalizeChildren (children) {
  for (var i = 0; i < children.length; i++) {
    if (Array.isArray(children[i])) {
      return Array.prototype.concat.apply([], children)
    }
  }
  return children
}

// 2. When the children contains constructs that always generated nested Arrays,
// e.g. <template>, <slot>, v-for, or when the children is provided by user
// with hand-written render functions / JSX. In such cases a full normalization
// is needed to cater to all possible types of children values.
function normalizeChildren (children) {
  return isPrimitive(children)
    ? [createTextVNode(children)]
    : Array.isArray(children)
      ? normalizeArrayChildren(children)
      : undefined
}

function isTextNode (node) {
  return isDef(node) && isDef(node.text) && isFalse(node.isComment)
}

function normalizeArrayChildren (children, nestedIndex) {
  var res = [];
  var i, c, lastIndex, last;
  for (i = 0; i < children.length; i++) {
    c = children[i];
    if (isUndef(c) || typeof c === 'boolean') { continue }
    lastIndex = res.length - 1;
    last = res[lastIndex];
    //  nested
    if (Array.isArray(c)) {
      if (c.length > 0) {
        c = normalizeArrayChildren(c, ((nestedIndex || '') + "_" + i));
        // merge adjacent text nodes
        if (isTextNode(c[0]) && isTextNode(last)) {
          res[lastIndex] = createTextVNode(last.text + (c[0]).text);
          c.shift();
        }
        res.push.apply(res, c);
      }
    } else if (isPrimitive(c)) {
      if (isTextNode(last)) {
        // merge adjacent text nodes
        // this is necessary for SSR hydration because text nodes are
        // essentially merged when rendered to HTML strings
        res[lastIndex] = createTextVNode(last.text + c);
      } else if (c !== '') {
        // convert primitive to vnode
        res.push(createTextVNode(c));
      }
    } else {
      if (isTextNode(c) && isTextNode(last)) {
        // merge adjacent text nodes
        res[lastIndex] = createTextVNode(last.text + c.text);
      } else {
        // default key for nested array children (likely generated by v-for)
        if (isTrue(children._isVList) &&
          isDef(c.tag) &&
          isUndef(c.key) &&
          isDef(nestedIndex)) {
          c.key = "__vlist" + nestedIndex + "_" + i + "__";
        }
        res.push(c);
      }
    }
  }
  return res
}

/*  */

function ensureCtor (comp, base) {
  if (
    comp.__esModule ||
    (hasSymbol && comp[Symbol.toStringTag] === 'Module')
  ) {
    comp = comp.default;
  }
  return isObject(comp)
    ? base.extend(comp)
    : comp
}

function createAsyncPlaceholder (
  factory,
  data,
  context,
  children,
  tag
) {
  var node = createEmptyVNode();
  node.asyncFactory = factory;
  node.asyncMeta = { data: data, context: context, children: children, tag: tag };
  return node
}

function resolveAsyncComponent (
  factory,
  baseCtor,
  context
) {
  if (isTrue(factory.error) && isDef(factory.errorComp)) {
    return factory.errorComp
  }

  if (isDef(factory.resolved)) {
    return factory.resolved
  }

  if (isTrue(factory.loading) && isDef(factory.loadingComp)) {
    return factory.loadingComp
  }

  if (isDef(factory.contexts)) {
    // already pending
    factory.contexts.push(context);
  } else {
    var contexts = factory.contexts = [context];
    var sync = true;

    var forceRender = function (renderCompleted) {
      for (var i = 0, l = contexts.length; i < l; i++) {
        contexts[i].$forceUpdate();
      }

      if (renderCompleted) {
        contexts.length = 0;
      }
    };

    var resolve = once(function (res) {
      // cache resolved
      factory.resolved = ensureCtor(res, baseCtor);
      // invoke callbacks only if this is not a synchronous resolve
      // (async resolves are shimmed as synchronous during SSR)
      if (!sync) {
        forceRender(true);
      } else {
        contexts.length = 0;
      }
    });

    var reject = once(function (reason) {
      process.env.NODE_ENV !== 'production' && warn(
        "Failed to resolve async component: " + (String(factory)) +
        (reason ? ("\nReason: " + reason) : '')
      );
      if (isDef(factory.errorComp)) {
        factory.error = true;
        forceRender(true);
      }
    });

    var res = factory(resolve, reject);

    if (isObject(res)) {
      if (typeof res.then === 'function') {
        // () => Promise
        if (isUndef(factory.resolved)) {
          res.then(resolve, reject);
        }
      } else if (isDef(res.component) && typeof res.component.then === 'function') {
        res.component.then(resolve, reject);

        if (isDef(res.error)) {
          factory.errorComp = ensureCtor(res.error, baseCtor);
        }

        if (isDef(res.loading)) {
          factory.loadingComp = ensureCtor(res.loading, baseCtor);
          if (res.delay === 0) {
            factory.loading = true;
          } else {
            setTimeout(function () {
              if (isUndef(factory.resolved) && isUndef(factory.error)) {
                factory.loading = true;
                forceRender(false);
              }
            }, res.delay || 200);
          }
        }

        if (isDef(res.timeout)) {
          setTimeout(function () {
            if (isUndef(factory.resolved)) {
              reject(
                process.env.NODE_ENV !== 'production'
                  ? ("timeout (" + (res.timeout) + "ms)")
                  : null
              );
            }
          }, res.timeout);
        }
      }
    }

    sync = false;
    // return in case resolved synchronously
    return factory.loading
      ? factory.loadingComp
      : factory.resolved
  }
}

/*  */

function isAsyncPlaceholder (node) {
  return node.isComment && node.asyncFactory
}

/*  */

function getFirstComponentChild (children) {
  if (Array.isArray(children)) {
    for (var i = 0; i < children.length; i++) {
      var c = children[i];
      if (isDef(c) && (isDef(c.componentOptions) || isAsyncPlaceholder(c))) {
        return c
      }
    }
  }
}

/*  */

/*  */

function initEvents (vm) {
  vm._events = Object.create(null);
  vm._hasHookEvent = false;
  // init parent attached events
  var listeners = vm.$options._parentListeners;
  if (listeners) {
    updateComponentListeners(vm, listeners);
  }
}

var target;

function add (event, fn) {
  target.$on(event, fn);
}

function remove$1 (event, fn) {
  target.$off(event, fn);
}

function createOnceHandler (event, fn) {
  var _target = target;
  return function onceHandler () {
    var res = fn.apply(null, arguments);
    if (res !== null) {
      _target.$off(event, onceHandler);
    }
  }
}

function updateComponentListeners (
  vm,
  listeners,
  oldListeners
) {
  target = vm;
  updateListeners(listeners, oldListeners || {}, add, remove$1, createOnceHandler, vm);
  target = undefined;
}

function eventsMixin (Vue) {
  var hookRE = /^hook:/;
  Vue.prototype.$on = function (event, fn) {
    var vm = this;
    if (Array.isArray(event)) {
      for (var i = 0, l = event.length; i < l; i++) {
        vm.$on(event[i], fn);
      }
    } else {
      (vm._events[event] || (vm._events[event] = [])).push(fn);
      // optimize hook:event cost by using a boolean flag marked at registration
      // instead of a hash lookup
      if (hookRE.test(event)) {
        vm._hasHookEvent = true;
      }
    }
    return vm
  };

  Vue.prototype.$once = function (event, fn) {
    var vm = this;
    function on () {
      vm.$off(event, on);
      fn.apply(vm, arguments);
    }
    on.fn = fn;
    vm.$on(event, on);
    return vm
  };

  Vue.prototype.$off = function (event, fn) {
    var vm = this;
    // all
    if (!arguments.length) {
      vm._events = Object.create(null);
      return vm
    }
    // array of events
    if (Array.isArray(event)) {
      for (var i$1 = 0, l = event.length; i$1 < l; i$1++) {
        vm.$off(event[i$1], fn);
      }
      return vm
    }
    // specific event
    var cbs = vm._events[event];
    if (!cbs) {
      return vm
    }
    if (!fn) {
      vm._events[event] = null;
      return vm
    }
    // specific handler
    var cb;
    var i = cbs.length;
    while (i--) {
      cb = cbs[i];
      if (cb === fn || cb.fn === fn) {
        cbs.splice(i, 1);
        break
      }
    }
    return vm
  };

  Vue.prototype.$emit = function (event) {
    var vm = this;
    if (process.env.NODE_ENV !== 'production') {
      var lowerCaseEvent = event.toLowerCase();
      if (lowerCaseEvent !== event && vm._events[lowerCaseEvent]) {
        tip(
          "Event \"" + lowerCaseEvent + "\" is emitted in component " +
          (formatComponentName(vm)) + " but the handler is registered for \"" + event + "\". " +
          "Note that HTML attributes are case-insensitive and you cannot use " +
          "v-on to listen to camelCase events when using in-DOM templates. " +
          "You should probably use \"" + (hyphenate(event)) + "\" instead of \"" + event + "\"."
        );
      }
    }
    var cbs = vm._events[event];
    if (cbs) {
      cbs = cbs.length > 1 ? toArray(cbs) : cbs;
      var args = toArray(arguments, 1);
      for (var i = 0, l = cbs.length; i < l; i++) {
        try {
          cbs[i].apply(vm, args);
        } catch (e) {
          handleError(e, vm, ("event handler for \"" + event + "\""));
        }
      }
    }
    return vm
  };
}

/*  */



/**
 * Runtime helper for resolving raw children VNodes into a slot object.
 */
function resolveSlots (
  children,
  context
) {
  var slots = {};
  if (!children) {
    return slots
  }
  for (var i = 0, l = children.length; i < l; i++) {
    var child = children[i];
    var data = child.data;
    // remove slot attribute if the node is resolved as a Vue slot node
    if (data && data.attrs && data.attrs.slot) {
      delete data.attrs.slot;
    }
    // named slots should only be respected if the vnode was rendered in the
    // same context.
    if ((child.context === context || child.fnContext === context) &&
      data && data.slot != null
    ) {
      var name = data.slot;
      var slot = (slots[name] || (slots[name] = []));
      if (child.tag === 'template') {
        slot.push.apply(slot, child.children || []);
      } else {
        slot.push(child);
      }
    } else {
      (slots.default || (slots.default = [])).push(child);
    }
  }
  // ignore slots that contains only whitespace
  for (var name$1 in slots) {
    if (slots[name$1].every(isWhitespace)) {
      delete slots[name$1];
    }
  }
  return slots
}

function isWhitespace (node) {
  return (node.isComment && !node.asyncFactory) || node.text === ' '
}

function resolveScopedSlots (
  fns, // see flow/vnode
  res
) {
  res = res || {};
  for (var i = 0; i < fns.length; i++) {
    if (Array.isArray(fns[i])) {
      resolveScopedSlots(fns[i], res);
    } else {
      res[fns[i].key] = fns[i].fn;
    }
  }
  return res
}

/*  */

var activeInstance = null;
var isUpdatingChildComponent = false;

function setActiveInstance(vm) {
  var prevActiveInstance = activeInstance;
  activeInstance = vm;
  return function () {
    activeInstance = prevActiveInstance;
  }
}

function initLifecycle (vm) {
  var options = vm.$options;

  // locate first non-abstract parent
  var parent = options.parent;
  if (parent && !options.abstract) {
    while (parent.$options.abstract && parent.$parent) {
      parent = parent.$parent;
    }
    parent.$children.push(vm);
  }

  vm.$parent = parent;
  vm.$root = parent ? parent.$root : vm;

  vm.$children = [];
  vm.$refs = {};

  vm._watcher = null;
  vm._inactive = null;
  vm._directInactive = false;
  vm._isMounted = false;
  vm._isDestroyed = false;
  vm._isBeingDestroyed = false;
}

function lifecycleMixin (Vue) {
  Vue.prototype._update = function (vnode, hydrating) {
    var vm = this;
    var prevEl = vm.$el;
    var prevVnode = vm._vnode;
    var restoreActiveInstance = setActiveInstance(vm);
    vm._vnode = vnode;
    // Vue.prototype.__patch__ is injected in entry points
    // based on the rendering backend used.
    if (!prevVnode) {
      // initial render
      vm.$el = vm.__patch__(vm.$el, vnode, hydrating, false /* removeOnly */);
    } else {
      // updates
      vm.$el = vm.__patch__(prevVnode, vnode);
    }
    restoreActiveInstance();
    // update __vue__ reference
    if (prevEl) {
      prevEl.__vue__ = null;
    }
    if (vm.$el) {
      vm.$el.__vue__ = vm;
    }
    // if parent is an HOC, update its $el as well
    if (vm.$vnode && vm.$parent && vm.$vnode === vm.$parent._vnode) {
      vm.$parent.$el = vm.$el;
    }
    // updated hook is called by the scheduler to ensure that children are
    // updated in a parent's updated hook.
  };

  Vue.prototype.$forceUpdate = function () {
    var vm = this;
    if (vm._watcher) {
      vm._watcher.update();
    }
  };

  Vue.prototype.$destroy = function () {
    var vm = this;
    if (vm._isBeingDestroyed) {
      return
    }
    callHook(vm, 'beforeDestroy');
    vm._isBeingDestroyed = true;
    // remove self from parent
    var parent = vm.$parent;
    if (parent && !parent._isBeingDestroyed && !vm.$options.abstract) {
      remove(parent.$children, vm);
    }
    // teardown watchers
    if (vm._watcher) {
      vm._watcher.teardown();
    }
    var i = vm._watchers.length;
    while (i--) {
      vm._watchers[i].teardown();
    }
    // remove reference from data ob
    // frozen object may not have observer.
    if (vm._data.__ob__) {
      vm._data.__ob__.vmCount--;
    }
    // call the last hook...
    vm._isDestroyed = true;
    // invoke destroy hooks on current rendered tree
    vm.__patch__(vm._vnode, null);
    // fire destroyed hook
    callHook(vm, 'destroyed');
    // turn off all instance listeners.
    vm.$off();
    // remove __vue__ reference
    if (vm.$el) {
      vm.$el.__vue__ = null;
    }
    // release circular reference (#6759)
    if (vm.$vnode) {
      vm.$vnode.parent = null;
    }
  };
}

function mountComponent (
  vm,
  el,
  hydrating
) {
  vm.$el = el;
  if (!vm.$options.render) {
    vm.$options.render = createEmptyVNode;
    if (process.env.NODE_ENV !== 'production') {
      /* istanbul ignore if */
      if ((vm.$options.template && vm.$options.template.charAt(0) !== '#') ||
        vm.$options.el || el) {
        warn(
          'You are using the runtime-only build of Vue where the template ' +
          'compiler is not available. Either pre-compile the templates into ' +
          'render functions, or use the compiler-included build.',
          vm
        );
      } else {
        warn(
          'Failed to mount component: template or render function not defined.',
          vm
        );
      }
    }
  }
  callHook(vm, 'beforeMount');

  var updateComponent;
  /* istanbul ignore if */
  if (process.env.NODE_ENV !== 'production' && config.performance && mark) {
    updateComponent = function () {
      var name = vm._name;
      var id = vm._uid;
      var startTag = "vue-perf-start:" + id;
      var endTag = "vue-perf-end:" + id;

      mark(startTag);
      var vnode = vm._render();
      mark(endTag);
      measure(("vue " + name + " render"), startTag, endTag);

      mark(startTag);
      vm._update(vnode, hydrating);
      mark(endTag);
      measure(("vue " + name + " patch"), startTag, endTag);
    };
  } else {
    updateComponent = function () {
      vm._update(vm._render(), hydrating);
    };
  }

  // we set this to vm._watcher inside the watcher's constructor
  // since the watcher's initial patch may call $forceUpdate (e.g. inside child
  // component's mounted hook), which relies on vm._watcher being already defined
  new Watcher(vm, updateComponent, noop, {
    before: function before () {
      if (vm._isMounted && !vm._isDestroyed) {
        callHook(vm, 'beforeUpdate');
      }
    }
  }, true /* isRenderWatcher */);
  hydrating = false;

  // manually mounted instance, call mounted on self
  // mounted is called for render-created child components in its inserted hook
  if (vm.$vnode == null) {
    vm._isMounted = true;
    callHook(vm, 'mounted');
  }
  return vm
}

function updateChildComponent (
  vm,
  propsData,
  listeners,
  parentVnode,
  renderChildren
) {
  if (process.env.NODE_ENV !== 'production') {
    isUpdatingChildComponent = true;
  }

  // determine whether component has slot children
  // we need to do this before overwriting $options._renderChildren
  var hasChildren = !!(
    renderChildren ||               // has new static slots
    vm.$options._renderChildren ||  // has old static slots
    parentVnode.data.scopedSlots || // has new scoped slots
    vm.$scopedSlots !== emptyObject // has old scoped slots
  );

  vm.$options._parentVnode = parentVnode;
  vm.$vnode = parentVnode; // update vm's placeholder node without re-render

  if (vm._vnode) { // update child tree's parent
    vm._vnode.parent = parentVnode;
  }
  vm.$options._renderChildren = renderChildren;

  // update $attrs and $listeners hash
  // these are also reactive so they may trigger child update if the child
  // used them during render
  vm.$attrs = parentVnode.data.attrs || emptyObject;
  vm.$listeners = listeners || emptyObject;

  // update props
  if (propsData && vm.$options.props) {
    toggleObserving(false);
    var props = vm._props;
    var propKeys = vm.$options._propKeys || [];
    for (var i = 0; i < propKeys.length; i++) {
      var key = propKeys[i];
      var propOptions = vm.$options.props; // wtf flow?
      props[key] = validateProp(key, propOptions, propsData, vm);
    }
    toggleObserving(true);
    // keep a copy of raw propsData
    vm.$options.propsData = propsData;
  }

  // update listeners
  listeners = listeners || emptyObject;
  var oldListeners = vm.$options._parentListeners;
  vm.$options._parentListeners = listeners;
  updateComponentListeners(vm, listeners, oldListeners);

  // resolve slots + force update if has children
  if (hasChildren) {
    vm.$slots = resolveSlots(renderChildren, parentVnode.context);
    vm.$forceUpdate();
  }

  if (process.env.NODE_ENV !== 'production') {
    isUpdatingChildComponent = false;
  }
}

function isInInactiveTree (vm) {
  while (vm && (vm = vm.$parent)) {
    if (vm._inactive) { return true }
  }
  return false
}

function activateChildComponent (vm, direct) {
  if (direct) {
    vm._directInactive = false;
    if (isInInactiveTree(vm)) {
      return
    }
  } else if (vm._directInactive) {
    return
  }
  if (vm._inactive || vm._inactive === null) {
    vm._inactive = false;
    for (var i = 0; i < vm.$children.length; i++) {
      activateChildComponent(vm.$children[i]);
    }
    callHook(vm, 'activated');
  }
}

function deactivateChildComponent (vm, direct) {
  if (direct) {
    vm._directInactive = true;
    if (isInInactiveTree(vm)) {
      return
    }
  }
  if (!vm._inactive) {
    vm._inactive = true;
    for (var i = 0; i < vm.$children.length; i++) {
      deactivateChildComponent(vm.$children[i]);
    }
    callHook(vm, 'deactivated');
  }
}

function callHook (vm, hook) {
  // #7573 disable dep collection when invoking lifecycle hooks
  pushTarget();
  var handlers = vm.$options[hook];
  if (handlers) {
    for (var i = 0, j = handlers.length; i < j; i++) {
      try {
        handlers[i].call(vm);
      } catch (e) {
        handleError(e, vm, (hook + " hook"));
      }
    }
  }
  if (vm._hasHookEvent) {
    vm.$emit('hook:' + hook);
  }
  popTarget();
}

/*  */

var MAX_UPDATE_COUNT = 100;

var queue = [];
var activatedChildren = [];
var has = {};
var circular = {};
var waiting = false;
var flushing = false;
var index = 0;

/**
 * Reset the scheduler's state.
 */
function resetSchedulerState () {
  index = queue.length = activatedChildren.length = 0;
  has = {};
  if (process.env.NODE_ENV !== 'production') {
    circular = {};
  }
  waiting = flushing = false;
}

/**
 * Flush both queues and run the watchers.
 */
function flushSchedulerQueue () {
  flushing = true;
  var watcher, id;

  // Sort queue before flush.
  // This ensures that:
  // 1. Components are updated from parent to child. (because parent is always
  //    created before the child)
  // 2. A component's user watchers are run before its render watcher (because
  //    user watchers are created before the render watcher)
  // 3. If a component is destroyed during a parent component's watcher run,
  //    its watchers can be skipped.
  queue.sort(function (a, b) { return a.id - b.id; });

  // do not cache length because more watchers might be pushed
  // as we run existing watchers
  for (index = 0; index < queue.length; index++) {
    watcher = queue[index];
    if (watcher.before) {
      watcher.before();
    }
    id = watcher.id;
    has[id] = null;
    watcher.run();
    // in dev build, check and stop circular updates.
    if (process.env.NODE_ENV !== 'production' && has[id] != null) {
      circular[id] = (circular[id] || 0) + 1;
      if (circular[id] > MAX_UPDATE_COUNT) {
        warn(
          'You may have an infinite update loop ' + (
            watcher.user
              ? ("in watcher with expression \"" + (watcher.expression) + "\"")
              : "in a component render function."
          ),
          watcher.vm
        );
        break
      }
    }
  }

  // keep copies of post queues before resetting state
  var activatedQueue = activatedChildren.slice();
  var updatedQueue = queue.slice();

  resetSchedulerState();

  // call component updated and activated hooks
  callActivatedHooks(activatedQueue);
  callUpdatedHooks(updatedQueue);

  // devtool hook
  /* istanbul ignore if */
  if (devtools && config.devtools) {
    devtools.emit('flush');
  }
}

function callUpdatedHooks (queue) {
  var i = queue.length;
  while (i--) {
    var watcher = queue[i];
    var vm = watcher.vm;
    if (vm._watcher === watcher && vm._isMounted && !vm._isDestroyed) {
      callHook(vm, 'updated');
    }
  }
}

/**
 * Queue a kept-alive component that was activated during patch.
 * The queue will be processed after the entire tree has been patched.
 */
function queueActivatedComponent (vm) {
  // setting _inactive to false here so that a render function can
  // rely on checking whether it's in an inactive tree (e.g. router-view)
  vm._inactive = false;
  activatedChildren.push(vm);
}

function callActivatedHooks (queue) {
  for (var i = 0; i < queue.length; i++) {
    queue[i]._inactive = true;
    activateChildComponent(queue[i], true /* true */);
  }
}

/**
 * Push a watcher into the watcher queue.
 * Jobs with duplicate IDs will be skipped unless it's
 * pushed when the queue is being flushed.
 */
function queueWatcher (watcher) {
  var id = watcher.id;
  if (has[id] == null) {
    has[id] = true;
    if (!flushing) {
      queue.push(watcher);
    } else {
      // if already flushing, splice the watcher based on its id
      // if already past its id, it will be run next immediately.
      var i = queue.length - 1;
      while (i > index && queue[i].id > watcher.id) {
        i--;
      }
      queue.splice(i + 1, 0, watcher);
    }
    // queue the flush
    if (!waiting) {
      waiting = true;

      if (process.env.NODE_ENV !== 'production' && !config.async) {
        flushSchedulerQueue();
        return
      }
      nextTick(flushSchedulerQueue);
    }
  }
}

/*  */



var uid$1 = 0;

/**
 * A watcher parses an expression, collects dependencies,
 * and fires callback when the expression value changes.
 * This is used for both the $watch() api and directives.
 */
var Watcher = function Watcher (
  vm,
  expOrFn,
  cb,
  options,
  isRenderWatcher
) {
  this.vm = vm;
  if (isRenderWatcher) {
    vm._watcher = this;
  }
  vm._watchers.push(this);
  // options
  if (options) {
    this.deep = !!options.deep;
    this.user = !!options.user;
    this.lazy = !!options.lazy;
    this.sync = !!options.sync;
    this.before = options.before;
  } else {
    this.deep = this.user = this.lazy = this.sync = false;
  }
  this.cb = cb;
  this.id = ++uid$1; // uid for batching
  this.active = true;
  this.dirty = this.lazy; // for lazy watchers
  this.deps = [];
  this.newDeps = [];
  this.depIds = new _Set();
  this.newDepIds = new _Set();
  this.expression = process.env.NODE_ENV !== 'production'
    ? expOrFn.toString()
    : '';
  // parse expression for getter
  if (typeof expOrFn === 'function') {
    this.getter = expOrFn;
  } else {
    this.getter = parsePath(expOrFn);
    if (!this.getter) {
      this.getter = noop;
      process.env.NODE_ENV !== 'production' && warn(
        "Failed watching path: \"" + expOrFn + "\" " +
        'Watcher only accepts simple dot-delimited paths. ' +
        'For full control, use a function instead.',
        vm
      );
    }
  }
  this.value = this.lazy
    ? undefined
    : this.get();
};

/**
 * Evaluate the getter, and re-collect dependencies.
 */
Watcher.prototype.get = function get () {
  pushTarget(this);
  var value;
  var vm = this.vm;
  try {
    value = this.getter.call(vm, vm);
  } catch (e) {
    if (this.user) {
      handleError(e, vm, ("getter for watcher \"" + (this.expression) + "\""));
    } else {
      throw e
    }
  } finally {
    // "touch" every property so they are all tracked as
    // dependencies for deep watching
    if (this.deep) {
      traverse(value);
    }
    popTarget();
    this.cleanupDeps();
  }
  return value
};

/**
 * Add a dependency to this directive.
 */
Watcher.prototype.addDep = function addDep (dep) {
  var id = dep.id;
  if (!this.newDepIds.has(id)) {
    this.newDepIds.add(id);
    this.newDeps.push(dep);
    if (!this.depIds.has(id)) {
      dep.addSub(this);
    }
  }
};

/**
 * Clean up for dependency collection.
 */
Watcher.prototype.cleanupDeps = function cleanupDeps () {
  var i = this.deps.length;
  while (i--) {
    var dep = this.deps[i];
    if (!this.newDepIds.has(dep.id)) {
      dep.removeSub(this);
    }
  }
  var tmp = this.depIds;
  this.depIds = this.newDepIds;
  this.newDepIds = tmp;
  this.newDepIds.clear();
  tmp = this.deps;
  this.deps = this.newDeps;
  this.newDeps = tmp;
  this.newDeps.length = 0;
};

/**
 * Subscriber interface.
 * Will be called when a dependency changes.
 */
Watcher.prototype.update = function update () {
  /* istanbul ignore else */
  if (this.lazy) {
    this.dirty = true;
  } else if (this.sync) {
    this.run();
  } else {
    queueWatcher(this);
  }
};

/**
 * Scheduler job interface.
 * Will be called by the scheduler.
 */
Watcher.prototype.run = function run () {
  if (this.active) {
    var value = this.get();
    if (
      value !== this.value ||
      // Deep watchers and watchers on Object/Arrays should fire even
      // when the value is the same, because the value may
      // have mutated.
      isObject(value) ||
      this.deep
    ) {
      // set new value
      var oldValue = this.value;
      this.value = value;
      if (this.user) {
        try {
          this.cb.call(this.vm, value, oldValue);
        } catch (e) {
          handleError(e, this.vm, ("callback for watcher \"" + (this.expression) + "\""));
        }
      } else {
        this.cb.call(this.vm, value, oldValue);
      }
    }
  }
};

/**
 * Evaluate the value of the watcher.
 * This only gets called for lazy watchers.
 */
Watcher.prototype.evaluate = function evaluate () {
  this.value = this.get();
  this.dirty = false;
};

/**
 * Depend on all deps collected by this watcher.
 */
Watcher.prototype.depend = function depend () {
  var i = this.deps.length;
  while (i--) {
    this.deps[i].depend();
  }
};

/**
 * Remove self from all dependencies' subscriber list.
 */
Watcher.prototype.teardown = function teardown () {
  if (this.active) {
    // remove self from vm's watcher list
    // this is a somewhat expensive operation so we skip it
    // if the vm is being destroyed.
    if (!this.vm._isBeingDestroyed) {
      remove(this.vm._watchers, this);
    }
    var i = this.deps.length;
    while (i--) {
      this.deps[i].removeSub(this);
    }
    this.active = false;
  }
};

/*  */

var sharedPropertyDefinition = {
  enumerable: true,
  configurable: true,
  get: noop,
  set: noop
};

function proxy (target, sourceKey, key) {
  sharedPropertyDefinition.get = function proxyGetter () {
    return this[sourceKey][key]
  };
  sharedPropertyDefinition.set = function proxySetter (val) {
    this[sourceKey][key] = val;
  };
  Object.defineProperty(target, key, sharedPropertyDefinition);
}

function initState (vm) {
  vm._watchers = [];
  var opts = vm.$options;
  if (opts.props) { initProps(vm, opts.props); }
  if (opts.methods) { initMethods(vm, opts.methods); }
  if (opts.data) {
    initData(vm);
  } else {
    observe(vm._data = {}, true /* asRootData */);
  }
  if (opts.computed) { initComputed(vm, opts.computed); }
  if (opts.watch && opts.watch !== nativeWatch) {
    initWatch(vm, opts.watch);
  }
}

function initProps (vm, propsOptions) {
  var propsData = vm.$options.propsData || {};
  var props = vm._props = {};
  // cache prop keys so that future props updates can iterate using Array
  // instead of dynamic object key enumeration.
  var keys = vm.$options._propKeys = [];
  var isRoot = !vm.$parent;
  // root instance props should be converted
  if (!isRoot) {
    toggleObserving(false);
  }
  var loop = function ( key ) {
    keys.push(key);
    var value = validateProp(key, propsOptions, propsData, vm);
    /* istanbul ignore else */
    if (process.env.NODE_ENV !== 'production') {
      var hyphenatedKey = hyphenate(key);
      if (isReservedAttribute(hyphenatedKey) ||
          config.isReservedAttr(hyphenatedKey)) {
        warn(
          ("\"" + hyphenatedKey + "\" is a reserved attribute and cannot be used as component prop."),
          vm
        );
      }
      defineReactive$$1(props, key, value, function () {
        if (!isRoot && !isUpdatingChildComponent) {
          warn(
            "Avoid mutating a prop directly since the value will be " +
            "overwritten whenever the parent component re-renders. " +
            "Instead, use a data or computed property based on the prop's " +
            "value. Prop being mutated: \"" + key + "\"",
            vm
          );
        }
      });
    } else {
      defineReactive$$1(props, key, value);
    }
    // static props are already proxied on the component's prototype
    // during Vue.extend(). We only need to proxy props defined at
    // instantiation here.
    if (!(key in vm)) {
      proxy(vm, "_props", key);
    }
  };

  for (var key in propsOptions) loop( key );
  toggleObserving(true);
}

function initData (vm) {
  var data = vm.$options.data;
  data = vm._data = typeof data === 'function'
    ? getData(data, vm)
    : data || {};
  if (!isPlainObject(data)) {
    data = {};
    process.env.NODE_ENV !== 'production' && warn(
      'data functions should return an object:\n' +
      'https://vuejs.org/v2/guide/components.html#data-Must-Be-a-Function',
      vm
    );
  }
  // proxy data on instance
  var keys = Object.keys(data);
  var props = vm.$options.props;
  var methods = vm.$options.methods;
  var i = keys.length;
  while (i--) {
    var key = keys[i];
    if (process.env.NODE_ENV !== 'production') {
      if (methods && hasOwn(methods, key)) {
        warn(
          ("Method \"" + key + "\" has already been defined as a data property."),
          vm
        );
      }
    }
    if (props && hasOwn(props, key)) {
      process.env.NODE_ENV !== 'production' && warn(
        "The data property \"" + key + "\" is already declared as a prop. " +
        "Use prop default value instead.",
        vm
      );
    } else if (!isReserved(key)) {
      proxy(vm, "_data", key);
    }
  }
  // observe data
  observe(data, true /* asRootData */);
}

function getData (data, vm) {
  // #7573 disable dep collection when invoking data getters
  pushTarget();
  try {
    return data.call(vm, vm)
  } catch (e) {
    handleError(e, vm, "data()");
    return {}
  } finally {
    popTarget();
  }
}

var computedWatcherOptions = { lazy: true };

function initComputed (vm, computed) {
  // $flow-disable-line
  var watchers = vm._computedWatchers = Object.create(null);
  // computed properties are just getters during SSR
  var isSSR = isServerRendering();

  for (var key in computed) {
    var userDef = computed[key];
    var getter = typeof userDef === 'function' ? userDef : userDef.get;
    if (process.env.NODE_ENV !== 'production' && getter == null) {
      warn(
        ("Getter is missing for computed property \"" + key + "\"."),
        vm
      );
    }

    if (!isSSR) {
      // create internal watcher for the computed property.
      watchers[key] = new Watcher(
        vm,
        getter || noop,
        noop,
        computedWatcherOptions
      );
    }

    // component-defined computed properties are already defined on the
    // component prototype. We only need to define computed properties defined
    // at instantiation here.
    if (!(key in vm)) {
      defineComputed(vm, key, userDef);
    } else if (process.env.NODE_ENV !== 'production') {
      if (key in vm.$data) {
        warn(("The computed property \"" + key + "\" is already defined in data."), vm);
      } else if (vm.$options.props && key in vm.$options.props) {
        warn(("The computed property \"" + key + "\" is already defined as a prop."), vm);
      }
    }
  }
}

function defineComputed (
  target,
  key,
  userDef
) {
  var shouldCache = !isServerRendering();
  if (typeof userDef === 'function') {
    sharedPropertyDefinition.get = shouldCache
      ? createComputedGetter(key)
      : createGetterInvoker(userDef);
    sharedPropertyDefinition.set = noop;
  } else {
    sharedPropertyDefinition.get = userDef.get
      ? shouldCache && userDef.cache !== false
        ? createComputedGetter(key)
        : createGetterInvoker(userDef.get)
      : noop;
    sharedPropertyDefinition.set = userDef.set || noop;
  }
  if (process.env.NODE_ENV !== 'production' &&
      sharedPropertyDefinition.set === noop) {
    sharedPropertyDefinition.set = function () {
      warn(
        ("Computed property \"" + key + "\" was assigned to but it has no setter."),
        this
      );
    };
  }
  Object.defineProperty(target, key, sharedPropertyDefinition);
}

function createComputedGetter (key) {
  return function computedGetter () {
    var watcher = this._computedWatchers && this._computedWatchers[key];
    if (watcher) {
      if (watcher.dirty) {
        watcher.evaluate();
      }
      if (Dep.target) {
        watcher.depend();
      }
      return watcher.value
    }
  }
}

function createGetterInvoker(fn) {
  return function computedGetter () {
    return fn.call(this, this)
  }
}

function initMethods (vm, methods) {
  var props = vm.$options.props;
  for (var key in methods) {
    if (process.env.NODE_ENV !== 'production') {
      if (typeof methods[key] !== 'function') {
        warn(
          "Method \"" + key + "\" has type \"" + (typeof methods[key]) + "\" in the component definition. " +
          "Did you reference the function correctly?",
          vm
        );
      }
      if (props && hasOwn(props, key)) {
        warn(
          ("Method \"" + key + "\" has already been defined as a prop."),
          vm
        );
      }
      if ((key in vm) && isReserved(key)) {
        warn(
          "Method \"" + key + "\" conflicts with an existing Vue instance method. " +
          "Avoid defining component methods that start with _ or $."
        );
      }
    }
    vm[key] = typeof methods[key] !== 'function' ? noop : bind(methods[key], vm);
  }
}

function initWatch (vm, watch) {
  for (var key in watch) {
    var handler = watch[key];
    if (Array.isArray(handler)) {
      for (var i = 0; i < handler.length; i++) {
        createWatcher(vm, key, handler[i]);
      }
    } else {
      createWatcher(vm, key, handler);
    }
  }
}

function createWatcher (
  vm,
  expOrFn,
  handler,
  options
) {
  if (isPlainObject(handler)) {
    options = handler;
    handler = handler.handler;
  }
  if (typeof handler === 'string') {
    handler = vm[handler];
  }
  return vm.$watch(expOrFn, handler, options)
}

function stateMixin (Vue) {
  // flow somehow has problems with directly declared definition object
  // when using Object.defineProperty, so we have to procedurally build up
  // the object here.
  var dataDef = {};
  dataDef.get = function () { return this._data };
  var propsDef = {};
  propsDef.get = function () { return this._props };
  if (process.env.NODE_ENV !== 'production') {
    dataDef.set = function () {
      warn(
        'Avoid replacing instance root $data. ' +
        'Use nested data properties instead.',
        this
      );
    };
    propsDef.set = function () {
      warn("$props is readonly.", this);
    };
  }
  Object.defineProperty(Vue.prototype, '$data', dataDef);
  Object.defineProperty(Vue.prototype, '$props', propsDef);

  Vue.prototype.$set = set;
  Vue.prototype.$delete = del;

  Vue.prototype.$watch = function (
    expOrFn,
    cb,
    options
  ) {
    var vm = this;
    if (isPlainObject(cb)) {
      return createWatcher(vm, expOrFn, cb, options)
    }
    options = options || {};
    options.user = true;
    var watcher = new Watcher(vm, expOrFn, cb, options);
    if (options.immediate) {
      try {
        cb.call(vm, watcher.value);
      } catch (error) {
        handleError(error, vm, ("callback for immediate watcher \"" + (watcher.expression) + "\""));
      }
    }
    return function unwatchFn () {
      watcher.teardown();
    }
  };
}

/*  */

function initProvide (vm) {
  var provide = vm.$options.provide;
  if (provide) {
    vm._provided = typeof provide === 'function'
      ? provide.call(vm)
      : provide;
  }
}

function initInjections (vm) {
  var result = resolveInject(vm.$options.inject, vm);
  if (result) {
    toggleObserving(false);
    Object.keys(result).forEach(function (key) {
      /* istanbul ignore else */
      if (process.env.NODE_ENV !== 'production') {
        defineReactive$$1(vm, key, result[key], function () {
          warn(
            "Avoid mutating an injected value directly since the changes will be " +
            "overwritten whenever the provided component re-renders. " +
            "injection being mutated: \"" + key + "\"",
            vm
          );
        });
      } else {
        defineReactive$$1(vm, key, result[key]);
      }
    });
    toggleObserving(true);
  }
}

function resolveInject (inject, vm) {
  if (inject) {
    // inject is :any because flow is not smart enough to figure out cached
    var result = Object.create(null);
    var keys = hasSymbol
      ? Reflect.ownKeys(inject).filter(function (key) {
        /* istanbul ignore next */
        return Object.getOwnPropertyDescriptor(inject, key).enumerable
      })
      : Object.keys(inject);

    for (var i = 0; i < keys.length; i++) {
      var key = keys[i];
      var provideKey = inject[key].from;
      var source = vm;
      while (source) {
        if (source._provided && hasOwn(source._provided, provideKey)) {
          result[key] = source._provided[provideKey];
          break
        }
        source = source.$parent;
      }
      if (!source) {
        if ('default' in inject[key]) {
          var provideDefault = inject[key].default;
          result[key] = typeof provideDefault === 'function'
            ? provideDefault.call(vm)
            : provideDefault;
        } else if (process.env.NODE_ENV !== 'production') {
          warn(("Injection \"" + key + "\" not found"), vm);
        }
      }
    }
    return result
  }
}

/*  */

/**
 * Runtime helper for rendering v-for lists.
 */
function renderList (
  val,
  render
) {
  var ret, i, l, keys, key;
  if (Array.isArray(val) || typeof val === 'string') {
    ret = new Array(val.length);
    for (i = 0, l = val.length; i < l; i++) {
      ret[i] = render(val[i], i);
    }
  } else if (typeof val === 'number') {
    ret = new Array(val);
    for (i = 0; i < val; i++) {
      ret[i] = render(i + 1, i);
    }
  } else if (isObject(val)) {
    keys = Object.keys(val);
    ret = new Array(keys.length);
    for (i = 0, l = keys.length; i < l; i++) {
      key = keys[i];
      ret[i] = render(val[key], key, i);
    }
  }
  if (!isDef(ret)) {
    ret = [];
  }
  (ret)._isVList = true;
  return ret
}

/*  */

/**
 * Runtime helper for rendering <slot>
 */
function renderSlot (
  name,
  fallback,
  props,
  bindObject
) {
  var scopedSlotFn = this.$scopedSlots[name];
  var nodes;
  if (scopedSlotFn) { // scoped slot
    props = props || {};
    if (bindObject) {
      if (process.env.NODE_ENV !== 'production' && !isObject(bindObject)) {
        warn(
          'slot v-bind without argument expects an Object',
          this
        );
      }
      props = extend(extend({}, bindObject), props);
    }
    nodes = scopedSlotFn(props) || fallback;
  } else {
    nodes = this.$slots[name] || fallback;
  }

  var target = props && props.slot;
  if (target) {
    return this.$createElement('template', { slot: target }, nodes)
  } else {
    return nodes
  }
}

/*  */

/**
 * Runtime helper for resolving filters
 */
function resolveFilter (id) {
  return resolveAsset(this.$options, 'filters', id, true) || identity
}

/*  */

function isKeyNotMatch (expect, actual) {
  if (Array.isArray(expect)) {
    return expect.indexOf(actual) === -1
  } else {
    return expect !== actual
  }
}

/**
 * Runtime helper for checking keyCodes from config.
 * exposed as Vue.prototype._k
 * passing in eventKeyName as last argument separately for backwards compat
 */
function checkKeyCodes (
  eventKeyCode,
  key,
  builtInKeyCode,
  eventKeyName,
  builtInKeyName
) {
  var mappedKeyCode = config.keyCodes[key] || builtInKeyCode;
  if (builtInKeyName && eventKeyName && !config.keyCodes[key]) {
    return isKeyNotMatch(builtInKeyName, eventKeyName)
  } else if (mappedKeyCode) {
    return isKeyNotMatch(mappedKeyCode, eventKeyCode)
  } else if (eventKeyName) {
    return hyphenate(eventKeyName) !== key
  }
}

/*  */

/**
 * Runtime helper for merging v-bind="object" into a VNode's data.
 */
function bindObjectProps (
  data,
  tag,
  value,
  asProp,
  isSync
) {
  if (value) {
    if (!isObject(value)) {
      process.env.NODE_ENV !== 'production' && warn(
        'v-bind without argument expects an Object or Array value',
        this
      );
    } else {
      if (Array.isArray(value)) {
        value = toObject(value);
      }
      var hash;
      var loop = function ( key ) {
        if (
          key === 'class' ||
          key === 'style' ||
          isReservedAttribute(key)
        ) {
          hash = data;
        } else {
          var type = data.attrs && data.attrs.type;
          hash = asProp || config.mustUseProp(tag, type, key)
            ? data.domProps || (data.domProps = {})
            : data.attrs || (data.attrs = {});
        }
        var camelizedKey = camelize(key);
        if (!(key in hash) && !(camelizedKey in hash)) {
          hash[key] = value[key];

          if (isSync) {
            var on = data.on || (data.on = {});
            on[("update:" + camelizedKey)] = function ($event) {
              value[key] = $event;
            };
          }
        }
      };

      for (var key in value) loop( key );
    }
  }
  return data
}

/*  */

/**
 * Runtime helper for rendering static trees.
 */
function renderStatic (
  index,
  isInFor
) {
  var cached = this._staticTrees || (this._staticTrees = []);
  var tree = cached[index];
  // if has already-rendered static tree and not inside v-for,
  // we can reuse the same tree.
  if (tree && !isInFor) {
    return tree
  }
  // otherwise, render a fresh tree.
  tree = cached[index] = this.$options.staticRenderFns[index].call(
    this._renderProxy,
    null,
    this // for render fns generated for functional component templates
  );
  markStatic(tree, ("__static__" + index), false);
  return tree
}

/**
 * Runtime helper for v-once.
 * Effectively it means marking the node as static with a unique key.
 */
function markOnce (
  tree,
  index,
  key
) {
  markStatic(tree, ("__once__" + index + (key ? ("_" + key) : "")), true);
  return tree
}

function markStatic (
  tree,
  key,
  isOnce
) {
  if (Array.isArray(tree)) {
    for (var i = 0; i < tree.length; i++) {
      if (tree[i] && typeof tree[i] !== 'string') {
        markStaticNode(tree[i], (key + "_" + i), isOnce);
      }
    }
  } else {
    markStaticNode(tree, key, isOnce);
  }
}

function markStaticNode (node, key, isOnce) {
  node.isStatic = true;
  node.key = key;
  node.isOnce = isOnce;
}

/*  */

function bindObjectListeners (data, value) {
  if (value) {
    if (!isPlainObject(value)) {
      process.env.NODE_ENV !== 'production' && warn(
        'v-on without argument expects an Object value',
        this
      );
    } else {
      var on = data.on = data.on ? extend({}, data.on) : {};
      for (var key in value) {
        var existing = on[key];
        var ours = value[key];
        on[key] = existing ? [].concat(existing, ours) : ours;
      }
    }
  }
  return data
}

/*  */

function installRenderHelpers (target) {
  target._o = markOnce;
  target._n = toNumber;
  target._s = toString;
  target._l = renderList;
  target._t = renderSlot;
  target._q = looseEqual;
  target._i = looseIndexOf;
  target._m = renderStatic;
  target._f = resolveFilter;
  target._k = checkKeyCodes;
  target._b = bindObjectProps;
  target._v = createTextVNode;
  target._e = createEmptyVNode;
  target._u = resolveScopedSlots;
  target._g = bindObjectListeners;
}

/*  */

function FunctionalRenderContext (
  data,
  props,
  children,
  parent,
  Ctor
) {
  var options = Ctor.options;
  // ensure the createElement function in functional components
  // gets a unique context - this is necessary for correct named slot check
  var contextVm;
  if (hasOwn(parent, '_uid')) {
    contextVm = Object.create(parent);
    // $flow-disable-line
    contextVm._original = parent;
  } else {
    // the context vm passed in is a functional context as well.
    // in this case we want to make sure we are able to get a hold to the
    // real context instance.
    contextVm = parent;
    // $flow-disable-line
    parent = parent._original;
  }
  var isCompiled = isTrue(options._compiled);
  var needNormalization = !isCompiled;

  this.data = data;
  this.props = props;
  this.children = children;
  this.parent = parent;
  this.listeners = data.on || emptyObject;
  this.injections = resolveInject(options.inject, parent);
  this.slots = function () { return resolveSlots(children, parent); };

  // support for compiled functional template
  if (isCompiled) {
    // exposing $options for renderStatic()
    this.$options = options;
    // pre-resolve slots for renderSlot()
    this.$slots = this.slots();
    this.$scopedSlots = data.scopedSlots || emptyObject;
  }

  if (options._scopeId) {
    this._c = function (a, b, c, d) {
      var vnode = createElement(contextVm, a, b, c, d, needNormalization);
      if (vnode && !Array.isArray(vnode)) {
        vnode.fnScopeId = options._scopeId;
        vnode.fnContext = parent;
      }
      return vnode
    };
  } else {
    this._c = function (a, b, c, d) { return createElement(contextVm, a, b, c, d, needNormalization); };
  }
}

installRenderHelpers(FunctionalRenderContext.prototype);

function createFunctionalComponent (
  Ctor,
  propsData,
  data,
  contextVm,
  children
) {
  var options = Ctor.options;
  var props = {};
  var propOptions = options.props;
  if (isDef(propOptions)) {
    for (var key in propOptions) {
      props[key] = validateProp(key, propOptions, propsData || emptyObject);
    }
  } else {
    if (isDef(data.attrs)) { mergeProps(props, data.attrs); }
    if (isDef(data.props)) { mergeProps(props, data.props); }
  }

  var renderContext = new FunctionalRenderContext(
    data,
    props,
    children,
    contextVm,
    Ctor
  );

  var vnode = options.render.call(null, renderContext._c, renderContext);

  if (vnode instanceof VNode) {
    return cloneAndMarkFunctionalResult(vnode, data, renderContext.parent, options, renderContext)
  } else if (Array.isArray(vnode)) {
    var vnodes = normalizeChildren(vnode) || [];
    var res = new Array(vnodes.length);
    for (var i = 0; i < vnodes.length; i++) {
      res[i] = cloneAndMarkFunctionalResult(vnodes[i], data, renderContext.parent, options, renderContext);
    }
    return res
  }
}

function cloneAndMarkFunctionalResult (vnode, data, contextVm, options, renderContext) {
  // #7817 clone node before setting fnContext, otherwise if the node is reused
  // (e.g. it was from a cached normal slot) the fnContext causes named slots
  // that should not be matched to match.
  var clone = cloneVNode(vnode);
  clone.fnContext = contextVm;
  clone.fnOptions = options;
  if (process.env.NODE_ENV !== 'production') {
    (clone.devtoolsMeta = clone.devtoolsMeta || {}).renderContext = renderContext;
  }
  if (data.slot) {
    (clone.data || (clone.data = {})).slot = data.slot;
  }
  return clone
}

function mergeProps (to, from) {
  for (var key in from) {
    to[camelize(key)] = from[key];
  }
}

/*  */

/*  */

/*  */

/*  */

// inline hooks to be invoked on component VNodes during patch
var componentVNodeHooks = {
  init: function init (vnode, hydrating) {
    if (
      vnode.componentInstance &&
      !vnode.componentInstance._isDestroyed &&
      vnode.data.keepAlive
    ) {
      // kept-alive components, treat as a patch
      var mountedNode = vnode; // work around flow
      componentVNodeHooks.prepatch(mountedNode, mountedNode);
    } else {
      var child = vnode.componentInstance = createComponentInstanceForVnode(
        vnode,
        activeInstance
      );
      child.$mount(hydrating ? vnode.elm : undefined, hydrating);
    }
  },

  prepatch: function prepatch (oldVnode, vnode) {
    var options = vnode.componentOptions;
    var child = vnode.componentInstance = oldVnode.componentInstance;
    updateChildComponent(
      child,
      options.propsData, // updated props
      options.listeners, // updated listeners
      vnode, // new parent vnode
      options.children // new children
    );
  },

  insert: function insert (vnode) {
    var context = vnode.context;
    var componentInstance = vnode.componentInstance;
    if (!componentInstance._isMounted) {
      componentInstance._isMounted = true;
      callHook(componentInstance, 'mounted');
    }
    if (vnode.data.keepAlive) {
      if (context._isMounted) {
        // vue-router#1212
        // During updates, a kept-alive component's child components may
        // change, so directly walking the tree here may call activated hooks
        // on incorrect children. Instead we push them into a queue which will
        // be processed after the whole patch process ended.
        queueActivatedComponent(componentInstance);
      } else {
        activateChildComponent(componentInstance, true /* direct */);
      }
    }
  },

  destroy: function destroy (vnode) {
    var componentInstance = vnode.componentInstance;
    if (!componentInstance._isDestroyed) {
      if (!vnode.data.keepAlive) {
        componentInstance.$destroy();
      } else {
        deactivateChildComponent(componentInstance, true /* direct */);
      }
    }
  }
};

var hooksToMerge = Object.keys(componentVNodeHooks);

function createComponent (
  Ctor,
  data,
  context,
  children,
  tag
) {
  if (isUndef(Ctor)) {
    return
  }

  var baseCtor = context.$options._base;

  // plain options object: turn it into a constructor
  if (isObject(Ctor)) {
    Ctor = baseCtor.extend(Ctor);
  }

  // if at this stage it's not a constructor or an async component factory,
  // reject.
  if (typeof Ctor !== 'function') {
    if (process.env.NODE_ENV !== 'production') {
      warn(("Invalid Component definition: " + (String(Ctor))), context);
    }
    return
  }

  // async component
  var asyncFactory;
  if (isUndef(Ctor.cid)) {
    asyncFactory = Ctor;
    Ctor = resolveAsyncComponent(asyncFactory, baseCtor, context);
    if (Ctor === undefined) {
      // return a placeholder node for async component, which is rendered
      // as a comment node but preserves all the raw information for the node.
      // the information will be used for async server-rendering and hydration.
      return createAsyncPlaceholder(
        asyncFactory,
        data,
        context,
        children,
        tag
      )
    }
  }

  data = data || {};

  // resolve constructor options in case global mixins are applied after
  // component constructor creation
  resolveConstructorOptions(Ctor);

  // transform component v-model data into props & events
  if (isDef(data.model)) {
    transformModel(Ctor.options, data);
  }

  // extract props
  var propsData = extractPropsFromVNodeData(data, Ctor, tag);

  // functional component
  if (isTrue(Ctor.options.functional)) {
    return createFunctionalComponent(Ctor, propsData, data, context, children)
  }

  // extract listeners, since these needs to be treated as
  // child component listeners instead of DOM listeners
  var listeners = data.on;
  // replace with listeners with .native modifier
  // so it gets processed during parent component patch.
  data.on = data.nativeOn;

  if (isTrue(Ctor.options.abstract)) {
    // abstract components do not keep anything
    // other than props & listeners & slot

    // work around flow
    var slot = data.slot;
    data = {};
    if (slot) {
      data.slot = slot;
    }
  }

  // install component management hooks onto the placeholder node
  installComponentHooks(data);

  // return a placeholder vnode
  var name = Ctor.options.name || tag;
  var vnode = new VNode(
    ("vue-component-" + (Ctor.cid) + (name ? ("-" + name) : '')),
    data, undefined, undefined, undefined, context,
    { Ctor: Ctor, propsData: propsData, listeners: listeners, tag: tag, children: children },
    asyncFactory
  );

  return vnode
}

function createComponentInstanceForVnode (
  vnode, // we know it's MountedComponentVNode but flow doesn't
  parent // activeInstance in lifecycle state
) {
  var options = {
    _isComponent: true,
    _parentVnode: vnode,
    parent: parent
  };
  // check inline-template render functions
  var inlineTemplate = vnode.data.inlineTemplate;
  if (isDef(inlineTemplate)) {
    options.render = inlineTemplate.render;
    options.staticRenderFns = inlineTemplate.staticRenderFns;
  }
  return new vnode.componentOptions.Ctor(options)
}

function installComponentHooks (data) {
  var hooks = data.hook || (data.hook = {});
  for (var i = 0; i < hooksToMerge.length; i++) {
    var key = hooksToMerge[i];
    var existing = hooks[key];
    var toMerge = componentVNodeHooks[key];
    if (existing !== toMerge && !(existing && existing._merged)) {
      hooks[key] = existing ? mergeHook$1(toMerge, existing) : toMerge;
    }
  }
}

function mergeHook$1 (f1, f2) {
  var merged = function (a, b) {
    // flow complains about extra args which is why we use any
    f1(a, b);
    f2(a, b);
  };
  merged._merged = true;
  return merged
}

// transform component v-model info (value and callback) into
// prop and event handler respectively.
function transformModel (options, data) {
  var prop = (options.model && options.model.prop) || 'value';
  var event = (options.model && options.model.event) || 'input'
  ;(data.props || (data.props = {}))[prop] = data.model.value;
  var on = data.on || (data.on = {});
  var existing = on[event];
  var callback = data.model.callback;
  if (isDef(existing)) {
    if (
      Array.isArray(existing)
        ? existing.indexOf(callback) === -1
        : existing !== callback
    ) {
      on[event] = [callback].concat(existing);
    }
  } else {
    on[event] = callback;
  }
}

/*  */

var SIMPLE_NORMALIZE = 1;
var ALWAYS_NORMALIZE = 2;

// wrapper function for providing a more flexible interface
// without getting yelled at by flow
function createElement (
  context,
  tag,
  data,
  children,
  normalizationType,
  alwaysNormalize
) {
  if (Array.isArray(data) || isPrimitive(data)) {
    normalizationType = children;
    children = data;
    data = undefined;
  }
  if (isTrue(alwaysNormalize)) {
    normalizationType = ALWAYS_NORMALIZE;
  }
  return _createElement(context, tag, data, children, normalizationType)
}

function _createElement (
  context,
  tag,
  data,
  children,
  normalizationType
) {
  if (isDef(data) && isDef((data).__ob__)) {
    process.env.NODE_ENV !== 'production' && warn(
      "Avoid using observed data object as vnode data: " + (JSON.stringify(data)) + "\n" +
      'Always create fresh vnode data objects in each render!',
      context
    );
    return createEmptyVNode()
  }
  // object syntax in v-bind
  if (isDef(data) && isDef(data.is)) {
    tag = data.is;
  }
  if (!tag) {
    // in case of component :is set to falsy value
    return createEmptyVNode()
  }
  // warn against non-primitive key
  if (process.env.NODE_ENV !== 'production' &&
    isDef(data) && isDef(data.key) && !isPrimitive(data.key)
  ) {
    {
      warn(
        'Avoid using non-primitive value as key, ' +
        'use string/number value instead.',
        context
      );
    }
  }
  // support single function children as default scoped slot
  if (Array.isArray(children) &&
    typeof children[0] === 'function'
  ) {
    data = data || {};
    data.scopedSlots = { default: children[0] };
    children.length = 0;
  }
  if (normalizationType === ALWAYS_NORMALIZE) {
    children = normalizeChildren(children);
  } else if (normalizationType === SIMPLE_NORMALIZE) {
    children = simpleNormalizeChildren(children);
  }
  var vnode, ns;
  if (typeof tag === 'string') {
    var Ctor;
    ns = (context.$vnode && context.$vnode.ns) || config.getTagNamespace(tag);
    if (config.isReservedTag(tag)) {
      // platform built-in elements
      vnode = new VNode(
        config.parsePlatformTagName(tag), data, children,
        undefined, undefined, context
      );
    } else if ((!data || !data.pre) && isDef(Ctor = resolveAsset(context.$options, 'components', tag))) {
      // component
      vnode = createComponent(Ctor, data, context, children, tag);
    } else {
      // unknown or unlisted namespaced elements
      // check at runtime because it may get assigned a namespace when its
      // parent normalizes children
      vnode = new VNode(
        tag, data, children,
        undefined, undefined, context
      );
    }
  } else {
    // direct component options / constructor
    vnode = createComponent(tag, data, context, children);
  }
  if (Array.isArray(vnode)) {
    return vnode
  } else if (isDef(vnode)) {
    if (isDef(ns)) { applyNS(vnode, ns); }
    if (isDef(data)) { registerDeepBindings(data); }
    return vnode
  } else {
    return createEmptyVNode()
  }
}

function applyNS (vnode, ns, force) {
  vnode.ns = ns;
  if (vnode.tag === 'foreignObject') {
    // use default namespace inside foreignObject
    ns = undefined;
    force = true;
  }
  if (isDef(vnode.children)) {
    for (var i = 0, l = vnode.children.length; i < l; i++) {
      var child = vnode.children[i];
      if (isDef(child.tag) && (
        isUndef(child.ns) || (isTrue(force) && child.tag !== 'svg'))) {
        applyNS(child, ns, force);
      }
    }
  }
}

// ref #5318
// necessary to ensure parent re-render when deep bindings like :style and
// :class are used on slot nodes
function registerDeepBindings (data) {
  if (isObject(data.style)) {
    traverse(data.style);
  }
  if (isObject(data.class)) {
    traverse(data.class);
  }
}

/*  */

function initRender (vm) {
  vm._vnode = null; // the root of the child tree
  vm._staticTrees = null; // v-once cached trees
  var options = vm.$options;
  var parentVnode = vm.$vnode = options._parentVnode; // the placeholder node in parent tree
  var renderContext = parentVnode && parentVnode.context;
  vm.$slots = resolveSlots(options._renderChildren, renderContext);
  vm.$scopedSlots = emptyObject;
  // bind the createElement fn to this instance
  // so that we get proper render context inside it.
  // args order: tag, data, children, normalizationType, alwaysNormalize
  // internal version is used by render functions compiled from templates
  vm._c = function (a, b, c, d) { return createElement(vm, a, b, c, d, false); };
  // normalization is always applied for the public version, used in
  // user-written render functions.
  vm.$createElement = function (a, b, c, d) { return createElement(vm, a, b, c, d, true); };

  // $attrs & $listeners are exposed for easier HOC creation.
  // they need to be reactive so that HOCs using them are always updated
  var parentData = parentVnode && parentVnode.data;

  /* istanbul ignore else */
  if (process.env.NODE_ENV !== 'production') {
    defineReactive$$1(vm, '$attrs', parentData && parentData.attrs || emptyObject, function () {
      !isUpdatingChildComponent && warn("$attrs is readonly.", vm);
    }, true);
    defineReactive$$1(vm, '$listeners', options._parentListeners || emptyObject, function () {
      !isUpdatingChildComponent && warn("$listeners is readonly.", vm);
    }, true);
  } else {
    defineReactive$$1(vm, '$attrs', parentData && parentData.attrs || emptyObject, null, true);
    defineReactive$$1(vm, '$listeners', options._parentListeners || emptyObject, null, true);
  }
}

function renderMixin (Vue) {
  // install runtime convenience helpers
  installRenderHelpers(Vue.prototype);

  Vue.prototype.$nextTick = function (fn) {
    return nextTick(fn, this)
  };

  Vue.prototype._render = function () {
    var vm = this;
    var ref = vm.$options;
    var render = ref.render;
    var _parentVnode = ref._parentVnode;

    if (_parentVnode) {
      vm.$scopedSlots = _parentVnode.data.scopedSlots || emptyObject;
    }

    // set parent vnode. this allows render functions to have access
    // to the data on the placeholder node.
    vm.$vnode = _parentVnode;
    // render self
    var vnode;
    try {
      vnode = render.call(vm._renderProxy, vm.$createElement);
    } catch (e) {
      handleError(e, vm, "render");
      // return error render result,
      // or previous vnode to prevent render error causing blank component
      /* istanbul ignore else */
      if (process.env.NODE_ENV !== 'production' && vm.$options.renderError) {
        try {
          vnode = vm.$options.renderError.call(vm._renderProxy, vm.$createElement, e);
        } catch (e) {
          handleError(e, vm, "renderError");
          vnode = vm._vnode;
        }
      } else {
        vnode = vm._vnode;
      }
    }
    // return empty vnode in case the render function errored out
    if (!(vnode instanceof VNode)) {
      if (process.env.NODE_ENV !== 'production' && Array.isArray(vnode)) {
        warn(
          'Multiple root nodes returned from render function. Render function ' +
          'should return a single root node.',
          vm
        );
      }
      vnode = createEmptyVNode();
    }
    // set parent
    vnode.parent = _parentVnode;
    return vnode
  };
}

/*  */

var uid$3 = 0;

function initMixin (Vue) {
  Vue.prototype._init = function (options) {
    var vm = this;
    // a uid
    vm._uid = uid$3++;

    var startTag, endTag;
    /* istanbul ignore if */
    if (process.env.NODE_ENV !== 'production' && config.performance && mark) {
      startTag = "vue-perf-start:" + (vm._uid);
      endTag = "vue-perf-end:" + (vm._uid);
      mark(startTag);
    }

    // a flag to avoid this being observed
    vm._isVue = true;
    // merge options
    if (options && options._isComponent) {
      // optimize internal component instantiation
      // since dynamic options merging is pretty slow, and none of the
      // internal component options needs special treatment.
      initInternalComponent(vm, options);
    } else {
      vm.$options = mergeOptions(
        resolveConstructorOptions(vm.constructor),
        options || {},
        vm
      );
    }
    /* istanbul ignore else */
    if (process.env.NODE_ENV !== 'production') {
      initProxy(vm);
    } else {
      vm._renderProxy = vm;
    }
    // expose real self
    vm._self = vm;
    initLifecycle(vm);
    initEvents(vm);
    initRender(vm);
    callHook(vm, 'beforeCreate');
    initInjections(vm); // resolve injections before data/props
    initState(vm);
    initProvide(vm); // resolve provide after data/props
    callHook(vm, 'created');

    /* istanbul ignore if */
    if (process.env.NODE_ENV !== 'production' && config.performance && mark) {
      vm._name = formatComponentName(vm, false);
      mark(endTag);
      measure(("vue " + (vm._name) + " init"), startTag, endTag);
    }

    if (vm.$options.el) {
      vm.$mount(vm.$options.el);
    }
  };
}

function initInternalComponent (vm, options) {
  var opts = vm.$options = Object.create(vm.constructor.options);
  // doing this because it's faster than dynamic enumeration.
  var parentVnode = options._parentVnode;
  opts.parent = options.parent;
  opts._parentVnode = parentVnode;

  var vnodeComponentOptions = parentVnode.componentOptions;
  opts.propsData = vnodeComponentOptions.propsData;
  opts._parentListeners = vnodeComponentOptions.listeners;
  opts._renderChildren = vnodeComponentOptions.children;
  opts._componentTag = vnodeComponentOptions.tag;

  if (options.render) {
    opts.render = options.render;
    opts.staticRenderFns = options.staticRenderFns;
  }
}

function resolveConstructorOptions (Ctor) {
  var options = Ctor.options;
  if (Ctor.super) {
    var superOptions = resolveConstructorOptions(Ctor.super);
    var cachedSuperOptions = Ctor.superOptions;
    if (superOptions !== cachedSuperOptions) {
      // super option changed,
      // need to resolve new options.
      Ctor.superOptions = superOptions;
      // check if there are any late-modified/attached options (#4976)
      var modifiedOptions = resolveModifiedOptions(Ctor);
      // update base extend options
      if (modifiedOptions) {
        extend(Ctor.extendOptions, modifiedOptions);
      }
      options = Ctor.options = mergeOptions(superOptions, Ctor.extendOptions);
      if (options.name) {
        options.components[options.name] = Ctor;
      }
    }
  }
  return options
}

function resolveModifiedOptions (Ctor) {
  var modified;
  var latest = Ctor.options;
  var sealed = Ctor.sealedOptions;
  for (var key in latest) {
    if (latest[key] !== sealed[key]) {
      if (!modified) { modified = {}; }
      modified[key] = latest[key];
    }
  }
  return modified
}

function Vue (options) {
  if (process.env.NODE_ENV !== 'production' &&
    !(this instanceof Vue)
  ) {
    warn('Vue is a constructor and should be called with the `new` keyword');
  }
  this._init(options);
}

initMixin(Vue);
stateMixin(Vue);
eventsMixin(Vue);
lifecycleMixin(Vue);
renderMixin(Vue);

/*  */

function initUse (Vue) {
  Vue.use = function (plugin) {
    var installedPlugins = (this._installedPlugins || (this._installedPlugins = []));
    if (installedPlugins.indexOf(plugin) > -1) {
      return this
    }

    // additional parameters
    var args = toArray(arguments, 1);
    args.unshift(this);
    if (typeof plugin.install === 'function') {
      plugin.install.apply(plugin, args);
    } else if (typeof plugin === 'function') {
      plugin.apply(null, args);
    }
    installedPlugins.push(plugin);
    return this
  };
}

/*  */

function initMixin$1 (Vue) {
  Vue.mixin = function (mixin) {
    this.options = mergeOptions(this.options, mixin);
    return this
  };
}

/*  */

function initExtend (Vue) {
  /**
   * Each instance constructor, including Vue, has a unique
   * cid. This enables us to create wrapped "child
   * constructors" for prototypal inheritance and cache them.
   */
  Vue.cid = 0;
  var cid = 1;

  /**
   * Class inheritance
   */
  Vue.extend = function (extendOptions) {
    extendOptions = extendOptions || {};
    var Super = this;
    var SuperId = Super.cid;
    var cachedCtors = extendOptions._Ctor || (extendOptions._Ctor = {});
    if (cachedCtors[SuperId]) {
      return cachedCtors[SuperId]
    }

    var name = extendOptions.name || Super.options.name;
    if (process.env.NODE_ENV !== 'production' && name) {
      validateComponentName(name);
    }

    var Sub = function VueComponent (options) {
      this._init(options);
    };
    Sub.prototype = Object.create(Super.prototype);
    Sub.prototype.constructor = Sub;
    Sub.cid = cid++;
    Sub.options = mergeOptions(
      Super.options,
      extendOptions
    );
    Sub['super'] = Super;

    // For props and computed properties, we define the proxy getters on
    // the Vue instances at extension time, on the extended prototype. This
    // avoids Object.defineProperty calls for each instance created.
    if (Sub.options.props) {
      initProps$1(Sub);
    }
    if (Sub.options.computed) {
      initComputed$1(Sub);
    }

    // allow further extension/mixin/plugin usage
    Sub.extend = Super.extend;
    Sub.mixin = Super.mixin;
    Sub.use = Super.use;

    // create asset registers, so extended classes
    // can have their private assets too.
    ASSET_TYPES.forEach(function (type) {
      Sub[type] = Super[type];
    });
    // enable recursive self-lookup
    if (name) {
      Sub.options.components[name] = Sub;
    }

    // keep a reference to the super options at extension time.
    // later at instantiation we can check if Super's options have
    // been updated.
    Sub.superOptions = Super.options;
    Sub.extendOptions = extendOptions;
    Sub.sealedOptions = extend({}, Sub.options);

    // cache constructor
    cachedCtors[SuperId] = Sub;
    return Sub
  };
}

function initProps$1 (Comp) {
  var props = Comp.options.props;
  for (var key in props) {
    proxy(Comp.prototype, "_props", key);
  }
}

function initComputed$1 (Comp) {
  var computed = Comp.options.computed;
  for (var key in computed) {
    defineComputed(Comp.prototype, key, computed[key]);
  }
}

/*  */

function initAssetRegisters (Vue) {
  /**
   * Create asset registration methods.
   */
  ASSET_TYPES.forEach(function (type) {
    Vue[type] = function (
      id,
      definition
    ) {
      if (!definition) {
        return this.options[type + 's'][id]
      } else {
        /* istanbul ignore if */
        if (process.env.NODE_ENV !== 'production' && type === 'component') {
          validateComponentName(id);
        }
        if (type === 'component' && isPlainObject(definition)) {
          definition.name = definition.name || id;
          definition = this.options._base.extend(definition);
        }
        if (type === 'directive' && typeof definition === 'function') {
          definition = { bind: definition, update: definition };
        }
        this.options[type + 's'][id] = definition;
        return definition
      }
    };
  });
}

/*  */



function getComponentName (opts) {
  return opts && (opts.Ctor.options.name || opts.tag)
}

function matches (pattern, name) {
  if (Array.isArray(pattern)) {
    return pattern.indexOf(name) > -1
  } else if (typeof pattern === 'string') {
    return pattern.split(',').indexOf(name) > -1
  } else if (isRegExp(pattern)) {
    return pattern.test(name)
  }
  /* istanbul ignore next */
  return false
}

function pruneCache (keepAliveInstance, filter) {
  var cache = keepAliveInstance.cache;
  var keys = keepAliveInstance.keys;
  var _vnode = keepAliveInstance._vnode;
  for (var key in cache) {
    var cachedNode = cache[key];
    if (cachedNode) {
      var name = getComponentName(cachedNode.componentOptions);
      if (name && !filter(name)) {
        pruneCacheEntry(cache, key, keys, _vnode);
      }
    }
  }
}

function pruneCacheEntry (
  cache,
  key,
  keys,
  current
) {
  var cached$$1 = cache[key];
  if (cached$$1 && (!current || cached$$1.tag !== current.tag)) {
    cached$$1.componentInstance.$destroy();
  }
  cache[key] = null;
  remove(keys, key);
}

var patternTypes = [String, RegExp, Array];

var KeepAlive = {
  name: 'keep-alive',
  abstract: true,

  props: {
    include: patternTypes,
    exclude: patternTypes,
    max: [String, Number]
  },

  created: function created () {
    this.cache = Object.create(null);
    this.keys = [];
  },

  destroyed: function destroyed () {
    for (var key in this.cache) {
      pruneCacheEntry(this.cache, key, this.keys);
    }
  },

  mounted: function mounted () {
    var this$1 = this;

    this.$watch('include', function (val) {
      pruneCache(this$1, function (name) { return matches(val, name); });
    });
    this.$watch('exclude', function (val) {
      pruneCache(this$1, function (name) { return !matches(val, name); });
    });
  },

  render: function render () {
    var slot = this.$slots.default;
    var vnode = getFirstComponentChild(slot);
    var componentOptions = vnode && vnode.componentOptions;
    if (componentOptions) {
      // check pattern
      var name = getComponentName(componentOptions);
      var ref = this;
      var include = ref.include;
      var exclude = ref.exclude;
      if (
        // not included
        (include && (!name || !matches(include, name))) ||
        // excluded
        (exclude && name && matches(exclude, name))
      ) {
        return vnode
      }

      var ref$1 = this;
      var cache = ref$1.cache;
      var keys = ref$1.keys;
      var key = vnode.key == null
        // same constructor may get registered as different local components
        // so cid alone is not enough (#3269)
        ? componentOptions.Ctor.cid + (componentOptions.tag ? ("::" + (componentOptions.tag)) : '')
        : vnode.key;
      if (cache[key]) {
        vnode.componentInstance = cache[key].componentInstance;
        // make current key freshest
        remove(keys, key);
        keys.push(key);
      } else {
        cache[key] = vnode;
        keys.push(key);
        // prune oldest entry
        if (this.max && keys.length > parseInt(this.max)) {
          pruneCacheEntry(cache, keys[0], keys, this._vnode);
        }
      }

      vnode.data.keepAlive = true;
    }
    return vnode || (slot && slot[0])
  }
};

var builtInComponents = {
  KeepAlive: KeepAlive
};

/*  */

function initGlobalAPI (Vue) {
  // config
  var configDef = {};
  configDef.get = function () { return config; };
  if (process.env.NODE_ENV !== 'production') {
    configDef.set = function () {
      warn(
        'Do not replace the Vue.config object, set individual fields instead.'
      );
    };
  }
  Object.defineProperty(Vue, 'config', configDef);

  // exposed util methods.
  // NOTE: these are not considered part of the public API - avoid relying on
  // them unless you are aware of the risk.
  Vue.util = {
    warn: warn,
    extend: extend,
    mergeOptions: mergeOptions,
    defineReactive: defineReactive$$1
  };

  Vue.set = set;
  Vue.delete = del;
  Vue.nextTick = nextTick;

  Vue.options = Object.create(null);
  ASSET_TYPES.forEach(function (type) {
    Vue.options[type + 's'] = Object.create(null);
  });

  // this is used to identify the "base" constructor to extend all plain-object
  // components with in Weex's multi-instance scenarios.
  Vue.options._base = Vue;

  extend(Vue.options.components, builtInComponents);

  initUse(Vue);
  initMixin$1(Vue);
  initExtend(Vue);
  initAssetRegisters(Vue);
}

initGlobalAPI(Vue);

Object.defineProperty(Vue.prototype, '$isServer', {
  get: isServerRendering
});

Object.defineProperty(Vue.prototype, '$ssrContext', {
  get: function get () {
    /* istanbul ignore next */
    return this.$vnode && this.$vnode.ssrContext
  }
});

// expose FunctionalRenderContext for ssr runtime helper installation
Object.defineProperty(Vue, 'FunctionalRenderContext', {
  value: FunctionalRenderContext
});

Vue.version = '2.5.22';

/*  */

// these are reserved for web because they are directly compiled away
// during template compilation
var isReservedAttr = makeMap('style,class');

// attributes that should be using props for binding
var acceptValue = makeMap('input,textarea,option,select,progress');
var mustUseProp = function (tag, type, attr) {
  return (
    (attr === 'value' && acceptValue(tag)) && type !== 'button' ||
    (attr === 'selected' && tag === 'option') ||
    (attr === 'checked' && tag === 'input') ||
    (attr === 'muted' && tag === 'video')
  )
};

var isEnumeratedAttr = makeMap('contenteditable,draggable,spellcheck');

var isBooleanAttr = makeMap(
  'allowfullscreen,async,autofocus,autoplay,checked,compact,controls,declare,' +
  'default,defaultchecked,defaultmuted,defaultselected,defer,disabled,' +
  'enabled,formnovalidate,hidden,indeterminate,inert,ismap,itemscope,loop,multiple,' +
  'muted,nohref,noresize,noshade,novalidate,nowrap,open,pauseonexit,readonly,' +
  'required,reversed,scoped,seamless,selected,sortable,translate,' +
  'truespeed,typemustmatch,visible'
);

var xlinkNS = 'http://www.w3.org/1999/xlink';

var isXlink = function (name) {
  return name.charAt(5) === ':' && name.slice(0, 5) === 'xlink'
};

var getXlinkProp = function (name) {
  return isXlink(name) ? name.slice(6, name.length) : ''
};

var isFalsyAttrValue = function (val) {
  return val == null || val === false
};

/*  */

function genClassForVnode (vnode) {
  var data = vnode.data;
  var parentNode = vnode;
  var childNode = vnode;
  while (isDef(childNode.componentInstance)) {
    childNode = childNode.componentInstance._vnode;
    if (childNode && childNode.data) {
      data = mergeClassData(childNode.data, data);
    }
  }
  while (isDef(parentNode = parentNode.parent)) {
    if (parentNode && parentNode.data) {
      data = mergeClassData(data, parentNode.data);
    }
  }
  return renderClass(data.staticClass, data.class)
}

function mergeClassData (child, parent) {
  return {
    staticClass: concat(child.staticClass, parent.staticClass),
    class: isDef(child.class)
      ? [child.class, parent.class]
      : parent.class
  }
}

function renderClass (
  staticClass,
  dynamicClass
) {
  if (isDef(staticClass) || isDef(dynamicClass)) {
    return concat(staticClass, stringifyClass(dynamicClass))
  }
  /* istanbul ignore next */
  return ''
}

function concat (a, b) {
  return a ? b ? (a + ' ' + b) : a : (b || '')
}

function stringifyClass (value) {
  if (Array.isArray(value)) {
    return stringifyArray(value)
  }
  if (isObject(value)) {
    return stringifyObject(value)
  }
  if (typeof value === 'string') {
    return value
  }
  /* istanbul ignore next */
  return ''
}

function stringifyArray (value) {
  var res = '';
  var stringified;
  for (var i = 0, l = value.length; i < l; i++) {
    if (isDef(stringified = stringifyClass(value[i])) && stringified !== '') {
      if (res) { res += ' '; }
      res += stringified;
    }
  }
  return res
}

function stringifyObject (value) {
  var res = '';
  for (var key in value) {
    if (value[key]) {
      if (res) { res += ' '; }
      res += key;
    }
  }
  return res
}

/*  */

var namespaceMap = {
  svg: 'http://www.w3.org/2000/svg',
  math: 'http://www.w3.org/1998/Math/MathML'
};

var isHTMLTag = makeMap(
  'html,body,base,head,link,meta,style,title,' +
  'address,article,aside,footer,header,h1,h2,h3,h4,h5,h6,hgroup,nav,section,' +
  'div,dd,dl,dt,figcaption,figure,picture,hr,img,li,main,ol,p,pre,ul,' +
  'a,b,abbr,bdi,bdo,br,cite,code,data,dfn,em,i,kbd,mark,q,rp,rt,rtc,ruby,' +
  's,samp,small,span,strong,sub,sup,time,u,var,wbr,area,audio,map,track,video,' +
  'embed,object,param,source,canvas,script,noscript,del,ins,' +
  'caption,col,colgroup,table,thead,tbody,td,th,tr,' +
  'button,datalist,fieldset,form,input,label,legend,meter,optgroup,option,' +
  'output,progress,select,textarea,' +
  'details,dialog,menu,menuitem,summary,' +
  'content,element,shadow,template,blockquote,iframe,tfoot'
);

// this map is intentionally selective, only covering SVG elements that may
// contain child elements.
var isSVG = makeMap(
  'svg,animate,circle,clippath,cursor,defs,desc,ellipse,filter,font-face,' +
  'foreignObject,g,glyph,image,line,marker,mask,missing-glyph,path,pattern,' +
  'polygon,polyline,rect,switch,symbol,text,textpath,tspan,use,view',
  true
);

var isReservedTag = function (tag) {
  return isHTMLTag(tag) || isSVG(tag)
};

function getTagNamespace (tag) {
  if (isSVG(tag)) {
    return 'svg'
  }
  // basic support for MathML
  // note it doesn't support other MathML elements being component roots
  if (tag === 'math') {
    return 'math'
  }
}

var unknownElementCache = Object.create(null);
function isUnknownElement (tag) {
  /* istanbul ignore if */
  if (!inBrowser) {
    return true
  }
  if (isReservedTag(tag)) {
    return false
  }
  tag = tag.toLowerCase();
  /* istanbul ignore if */
  if (unknownElementCache[tag] != null) {
    return unknownElementCache[tag]
  }
  var el = document.createElement(tag);
  if (tag.indexOf('-') > -1) {
    // http://stackoverflow.com/a/28210364/1070244
    return (unknownElementCache[tag] = (
      el.constructor === window.HTMLUnknownElement ||
      el.constructor === window.HTMLElement
    ))
  } else {
    return (unknownElementCache[tag] = /HTMLUnknownElement/.test(el.toString()))
  }
}

var isTextInputType = makeMap('text,number,password,search,email,tel,url');

/*  */

/**
 * Query an element selector if it's not an element already.
 */
function query (el) {
  if (typeof el === 'string') {
    var selected = document.querySelector(el);
    if (!selected) {
      process.env.NODE_ENV !== 'production' && warn(
        'Cannot find element: ' + el
      );
      return document.createElement('div')
    }
    return selected
  } else {
    return el
  }
}

/*  */

function createElement$1 (tagName, vnode) {
  var elm = document.createElement(tagName);
  if (tagName !== 'select') {
    return elm
  }
  // false or null will remove the attribute but undefined will not
  if (vnode.data && vnode.data.attrs && vnode.data.attrs.multiple !== undefined) {
    elm.setAttribute('multiple', 'multiple');
  }
  return elm
}

function createElementNS (namespace, tagName) {
  return document.createElementNS(namespaceMap[namespace], tagName)
}

function createTextNode (text) {
  return document.createTextNode(text)
}

function createComment (text) {
  return document.createComment(text)
}

function insertBefore (parentNode, newNode, referenceNode) {
  parentNode.insertBefore(newNode, referenceNode);
}

function removeChild (node, child) {
  node.removeChild(child);
}

function appendChild (node, child) {
  node.appendChild(child);
}

function parentNode (node) {
  return node.parentNode
}

function nextSibling (node) {
  return node.nextSibling
}

function tagName (node) {
  return node.tagName
}

function setTextContent (node, text) {
  node.textContent = text;
}

function setStyleScope (node, scopeId) {
  node.setAttribute(scopeId, '');
}

var nodeOps = /*#__PURE__*/Object.freeze({
  createElement: createElement$1,
  createElementNS: createElementNS,
  createTextNode: createTextNode,
  createComment: createComment,
  insertBefore: insertBefore,
  removeChild: removeChild,
  appendChild: appendChild,
  parentNode: parentNode,
  nextSibling: nextSibling,
  tagName: tagName,
  setTextContent: setTextContent,
  setStyleScope: setStyleScope
});

/*  */

var ref = {
  create: function create (_, vnode) {
    registerRef(vnode);
  },
  update: function update (oldVnode, vnode) {
    if (oldVnode.data.ref !== vnode.data.ref) {
      registerRef(oldVnode, true);
      registerRef(vnode);
    }
  },
  destroy: function destroy (vnode) {
    registerRef(vnode, true);
  }
};

function registerRef (vnode, isRemoval) {
  var key = vnode.data.ref;
  if (!isDef(key)) { return }

  var vm = vnode.context;
  var ref = vnode.componentInstance || vnode.elm;
  var refs = vm.$refs;
  if (isRemoval) {
    if (Array.isArray(refs[key])) {
      remove(refs[key], ref);
    } else if (refs[key] === ref) {
      refs[key] = undefined;
    }
  } else {
    if (vnode.data.refInFor) {
      if (!Array.isArray(refs[key])) {
        refs[key] = [ref];
      } else if (refs[key].indexOf(ref) < 0) {
        // $flow-disable-line
        refs[key].push(ref);
      }
    } else {
      refs[key] = ref;
    }
  }
}

/**
 * Virtual DOM patching algorithm based on Snabbdom by
 * Simon Friis Vindum (@paldepind)
 * Licensed under the MIT License
 * https://github.com/paldepind/snabbdom/blob/master/LICENSE
 *
 * modified by Evan You (@yyx990803)
 *
 * Not type-checking this because this file is perf-critical and the cost
 * of making flow understand it is not worth it.
 */

var emptyNode = new VNode('', {}, []);

var hooks = ['create', 'activate', 'update', 'remove', 'destroy'];

function sameVnode (a, b) {
  return (
    a.key === b.key && (
      (
        a.tag === b.tag &&
        a.isComment === b.isComment &&
        isDef(a.data) === isDef(b.data) &&
        sameInputType(a, b)
      ) || (
        isTrue(a.isAsyncPlaceholder) &&
        a.asyncFactory === b.asyncFactory &&
        isUndef(b.asyncFactory.error)
      )
    )
  )
}

function sameInputType (a, b) {
  if (a.tag !== 'input') { return true }
  var i;
  var typeA = isDef(i = a.data) && isDef(i = i.attrs) && i.type;
  var typeB = isDef(i = b.data) && isDef(i = i.attrs) && i.type;
  return typeA === typeB || isTextInputType(typeA) && isTextInputType(typeB)
}

function createKeyToOldIdx (children, beginIdx, endIdx) {
  var i, key;
  var map = {};
  for (i = beginIdx; i <= endIdx; ++i) {
    key = children[i].key;
    if (isDef(key)) { map[key] = i; }
  }
  return map
}

function createPatchFunction (backend) {
  var i, j;
  var cbs = {};

  var modules = backend.modules;
  var nodeOps = backend.nodeOps;

  for (i = 0; i < hooks.length; ++i) {
    cbs[hooks[i]] = [];
    for (j = 0; j < modules.length; ++j) {
      if (isDef(modules[j][hooks[i]])) {
        cbs[hooks[i]].push(modules[j][hooks[i]]);
      }
    }
  }

  function emptyNodeAt (elm) {
    return new VNode(nodeOps.tagName(elm).toLowerCase(), {}, [], undefined, elm)
  }

  function createRmCb (childElm, listeners) {
    function remove$$1 () {
      if (--remove$$1.listeners === 0) {
        removeNode(childElm);
      }
    }
    remove$$1.listeners = listeners;
    return remove$$1
  }

  function removeNode (el) {
    var parent = nodeOps.parentNode(el);
    // element may have already been removed due to v-html / v-text
    if (isDef(parent)) {
      nodeOps.removeChild(parent, el);
    }
  }

  function isUnknownElement$$1 (vnode, inVPre) {
    return (
      !inVPre &&
      !vnode.ns &&
      !(
        config.ignoredElements.length &&
        config.ignoredElements.some(function (ignore) {
          return isRegExp(ignore)
            ? ignore.test(vnode.tag)
            : ignore === vnode.tag
        })
      ) &&
      config.isUnknownElement(vnode.tag)
    )
  }

  var creatingElmInVPre = 0;

  function createElm (
    vnode,
    insertedVnodeQueue,
    parentElm,
    refElm,
    nested,
    ownerArray,
    index
  ) {
    if (isDef(vnode.elm) && isDef(ownerArray)) {
      // This vnode was used in a previous render!
      // now it's used as a new node, overwriting its elm would cause
      // potential patch errors down the road when it's used as an insertion
      // reference node. Instead, we clone the node on-demand before creating
      // associated DOM element for it.
      vnode = ownerArray[index] = cloneVNode(vnode);
    }

    vnode.isRootInsert = !nested; // for transition enter check
    if (createComponent(vnode, insertedVnodeQueue, parentElm, refElm)) {
      return
    }

    var data = vnode.data;
    var children = vnode.children;
    var tag = vnode.tag;
    if (isDef(tag)) {
      if (process.env.NODE_ENV !== 'production') {
        if (data && data.pre) {
          creatingElmInVPre++;
        }
        if (isUnknownElement$$1(vnode, creatingElmInVPre)) {
          warn(
            'Unknown custom element: <' + tag + '> - did you ' +
            'register the component correctly? For recursive components, ' +
            'make sure to provide the "name" option.',
            vnode.context
          );
        }
      }

      vnode.elm = vnode.ns
        ? nodeOps.createElementNS(vnode.ns, tag)
        : nodeOps.createElement(tag, vnode);
      setScope(vnode);

      /* istanbul ignore if */
      {
        createChildren(vnode, children, insertedVnodeQueue);
        if (isDef(data)) {
          invokeCreateHooks(vnode, insertedVnodeQueue);
        }
        insert(parentElm, vnode.elm, refElm);
      }

      if (process.env.NODE_ENV !== 'production' && data && data.pre) {
        creatingElmInVPre--;
      }
    } else if (isTrue(vnode.isComment)) {
      vnode.elm = nodeOps.createComment(vnode.text);
      insert(parentElm, vnode.elm, refElm);
    } else {
      vnode.elm = nodeOps.createTextNode(vnode.text);
      insert(parentElm, vnode.elm, refElm);
    }
  }

  function createComponent (vnode, insertedVnodeQueue, parentElm, refElm) {
    var i = vnode.data;
    if (isDef(i)) {
      var isReactivated = isDef(vnode.componentInstance) && i.keepAlive;
      if (isDef(i = i.hook) && isDef(i = i.init)) {
        i(vnode, false /* hydrating */);
      }
      // after calling the init hook, if the vnode is a child component
      // it should've created a child instance and mounted it. the child
      // component also has set the placeholder vnode's elm.
      // in that case we can just return the element and be done.
      if (isDef(vnode.componentInstance)) {
        initComponent(vnode, insertedVnodeQueue);
        insert(parentElm, vnode.elm, refElm);
        if (isTrue(isReactivated)) {
          reactivateComponent(vnode, insertedVnodeQueue, parentElm, refElm);
        }
        return true
      }
    }
  }

  function initComponent (vnode, insertedVnodeQueue) {
    if (isDef(vnode.data.pendingInsert)) {
      insertedVnodeQueue.push.apply(insertedVnodeQueue, vnode.data.pendingInsert);
      vnode.data.pendingInsert = null;
    }
    vnode.elm = vnode.componentInstance.$el;
    if (isPatchable(vnode)) {
      invokeCreateHooks(vnode, insertedVnodeQueue);
      setScope(vnode);
    } else {
      // empty component root.
      // skip all element-related modules except for ref (#3455)
      registerRef(vnode);
      // make sure to invoke the insert hook
      insertedVnodeQueue.push(vnode);
    }
  }

  function reactivateComponent (vnode, insertedVnodeQueue, parentElm, refElm) {
    var i;
    // hack for #4339: a reactivated component with inner transition
    // does not trigger because the inner node's created hooks are not called
    // again. It's not ideal to involve module-specific logic in here but
    // there doesn't seem to be a better way to do it.
    var innerNode = vnode;
    while (innerNode.componentInstance) {
      innerNode = innerNode.componentInstance._vnode;
      if (isDef(i = innerNode.data) && isDef(i = i.transition)) {
        for (i = 0; i < cbs.activate.length; ++i) {
          cbs.activate[i](emptyNode, innerNode);
        }
        insertedVnodeQueue.push(innerNode);
        break
      }
    }
    // unlike a newly created component,
    // a reactivated keep-alive component doesn't insert itself
    insert(parentElm, vnode.elm, refElm);
  }

  function insert (parent, elm, ref$$1) {
    if (isDef(parent)) {
      if (isDef(ref$$1)) {
        if (nodeOps.parentNode(ref$$1) === parent) {
          nodeOps.insertBefore(parent, elm, ref$$1);
        }
      } else {
        nodeOps.appendChild(parent, elm);
      }
    }
  }

  function createChildren (vnode, children, insertedVnodeQueue) {
    if (Array.isArray(children)) {
      if (process.env.NODE_ENV !== 'production') {
        checkDuplicateKeys(children);
      }
      for (var i = 0; i < children.length; ++i) {
        createElm(children[i], insertedVnodeQueue, vnode.elm, null, true, children, i);
      }
    } else if (isPrimitive(vnode.text)) {
      nodeOps.appendChild(vnode.elm, nodeOps.createTextNode(String(vnode.text)));
    }
  }

  function isPatchable (vnode) {
    while (vnode.componentInstance) {
      vnode = vnode.componentInstance._vnode;
    }
    return isDef(vnode.tag)
  }

  function invokeCreateHooks (vnode, insertedVnodeQueue) {
    for (var i$1 = 0; i$1 < cbs.create.length; ++i$1) {
      cbs.create[i$1](emptyNode, vnode);
    }
    i = vnode.data.hook; // Reuse variable
    if (isDef(i)) {
      if (isDef(i.create)) { i.create(emptyNode, vnode); }
      if (isDef(i.insert)) { insertedVnodeQueue.push(vnode); }
    }
  }

  // set scope id attribute for scoped CSS.
  // this is implemented as a special case to avoid the overhead
  // of going through the normal attribute patching process.
  function setScope (vnode) {
    var i;
    if (isDef(i = vnode.fnScopeId)) {
      nodeOps.setStyleScope(vnode.elm, i);
    } else {
      var ancestor = vnode;
      while (ancestor) {
        if (isDef(i = ancestor.context) && isDef(i = i.$options._scopeId)) {
          nodeOps.setStyleScope(vnode.elm, i);
        }
        ancestor = ancestor.parent;
      }
    }
    // for slot content they should also get the scopeId from the host instance.
    if (isDef(i = activeInstance) &&
      i !== vnode.context &&
      i !== vnode.fnContext &&
      isDef(i = i.$options._scopeId)
    ) {
      nodeOps.setStyleScope(vnode.elm, i);
    }
  }

  function addVnodes (parentElm, refElm, vnodes, startIdx, endIdx, insertedVnodeQueue) {
    for (; startIdx <= endIdx; ++startIdx) {
      createElm(vnodes[startIdx], insertedVnodeQueue, parentElm, refElm, false, vnodes, startIdx);
    }
  }

  function invokeDestroyHook (vnode) {
    var i, j;
    var data = vnode.data;
    if (isDef(data)) {
      if (isDef(i = data.hook) && isDef(i = i.destroy)) { i(vnode); }
      for (i = 0; i < cbs.destroy.length; ++i) { cbs.destroy[i](vnode); }
    }
    if (isDef(i = vnode.children)) {
      for (j = 0; j < vnode.children.length; ++j) {
        invokeDestroyHook(vnode.children[j]);
      }
    }
  }

  function removeVnodes (parentElm, vnodes, startIdx, endIdx) {
    for (; startIdx <= endIdx; ++startIdx) {
      var ch = vnodes[startIdx];
      if (isDef(ch)) {
        if (isDef(ch.tag)) {
          removeAndInvokeRemoveHook(ch);
          invokeDestroyHook(ch);
        } else { // Text node
          removeNode(ch.elm);
        }
      }
    }
  }

  function removeAndInvokeRemoveHook (vnode, rm) {
    if (isDef(rm) || isDef(vnode.data)) {
      var i;
      var listeners = cbs.remove.length + 1;
      if (isDef(rm)) {
        // we have a recursively passed down rm callback
        // increase the listeners count
        rm.listeners += listeners;
      } else {
        // directly removing
        rm = createRmCb(vnode.elm, listeners);
      }
      // recursively invoke hooks on child component root node
      if (isDef(i = vnode.componentInstance) && isDef(i = i._vnode) && isDef(i.data)) {
        removeAndInvokeRemoveHook(i, rm);
      }
      for (i = 0; i < cbs.remove.length; ++i) {
        cbs.remove[i](vnode, rm);
      }
      if (isDef(i = vnode.data.hook) && isDef(i = i.remove)) {
        i(vnode, rm);
      } else {
        rm();
      }
    } else {
      removeNode(vnode.elm);
    }
  }

  function updateChildren (parentElm, oldCh, newCh, insertedVnodeQueue, removeOnly) {
    var oldStartIdx = 0;
    var newStartIdx = 0;
    var oldEndIdx = oldCh.length - 1;
    var oldStartVnode = oldCh[0];
    var oldEndVnode = oldCh[oldEndIdx];
    var newEndIdx = newCh.length - 1;
    var newStartVnode = newCh[0];
    var newEndVnode = newCh[newEndIdx];
    var oldKeyToIdx, idxInOld, vnodeToMove, refElm;

    // removeOnly is a special flag used only by <transition-group>
    // to ensure removed elements stay in correct relative positions
    // during leaving transitions
    var canMove = !removeOnly;

    if (process.env.NODE_ENV !== 'production') {
      checkDuplicateKeys(newCh);
    }

    while (oldStartIdx <= oldEndIdx && newStartIdx <= newEndIdx) {
      if (isUndef(oldStartVnode)) {
        oldStartVnode = oldCh[++oldStartIdx]; // Vnode has been moved left
      } else if (isUndef(oldEndVnode)) {
        oldEndVnode = oldCh[--oldEndIdx];
      } else if (sameVnode(oldStartVnode, newStartVnode)) {
        patchVnode(oldStartVnode, newStartVnode, insertedVnodeQueue, newCh, newStartIdx);
        oldStartVnode = oldCh[++oldStartIdx];
        newStartVnode = newCh[++newStartIdx];
      } else if (sameVnode(oldEndVnode, newEndVnode)) {
        patchVnode(oldEndVnode, newEndVnode, insertedVnodeQueue, newCh, newEndIdx);
        oldEndVnode = oldCh[--oldEndIdx];
        newEndVnode = newCh[--newEndIdx];
      } else if (sameVnode(oldStartVnode, newEndVnode)) { // Vnode moved right
        patchVnode(oldStartVnode, newEndVnode, insertedVnodeQueue, newCh, newEndIdx);
        canMove && nodeOps.insertBefore(parentElm, oldStartVnode.elm, nodeOps.nextSibling(oldEndVnode.elm));
        oldStartVnode = oldCh[++oldStartIdx];
        newEndVnode = newCh[--newEndIdx];
      } else if (sameVnode(oldEndVnode, newStartVnode)) { // Vnode moved left
        patchVnode(oldEndVnode, newStartVnode, insertedVnodeQueue, newCh, newStartIdx);
        canMove && nodeOps.insertBefore(parentElm, oldEndVnode.elm, oldStartVnode.elm);
        oldEndVnode = oldCh[--oldEndIdx];
        newStartVnode = newCh[++newStartIdx];
      } else {
        if (isUndef(oldKeyToIdx)) { oldKeyToIdx = createKeyToOldIdx(oldCh, oldStartIdx, oldEndIdx); }
        idxInOld = isDef(newStartVnode.key)
          ? oldKeyToIdx[newStartVnode.key]
          : findIdxInOld(newStartVnode, oldCh, oldStartIdx, oldEndIdx);
        if (isUndef(idxInOld)) { // New element
          createElm(newStartVnode, insertedVnodeQueue, parentElm, oldStartVnode.elm, false, newCh, newStartIdx);
        } else {
          vnodeToMove = oldCh[idxInOld];
          if (sameVnode(vnodeToMove, newStartVnode)) {
            patchVnode(vnodeToMove, newStartVnode, insertedVnodeQueue, newCh, newStartIdx);
            oldCh[idxInOld] = undefined;
            canMove && nodeOps.insertBefore(parentElm, vnodeToMove.elm, oldStartVnode.elm);
          } else {
            // same key but different element. treat as new element
            createElm(newStartVnode, insertedVnodeQueue, parentElm, oldStartVnode.elm, false, newCh, newStartIdx);
          }
        }
        newStartVnode = newCh[++newStartIdx];
      }
    }
    if (oldStartIdx > oldEndIdx) {
      refElm = isUndef(newCh[newEndIdx + 1]) ? null : newCh[newEndIdx + 1].elm;
      addVnodes(parentElm, refElm, newCh, newStartIdx, newEndIdx, insertedVnodeQueue);
    } else if (newStartIdx > newEndIdx) {
      removeVnodes(parentElm, oldCh, oldStartIdx, oldEndIdx);
    }
  }

  function checkDuplicateKeys (children) {
    var seenKeys = {};
    for (var i = 0; i < children.length; i++) {
      var vnode = children[i];
      var key = vnode.key;
      if (isDef(key)) {
        if (seenKeys[key]) {
          warn(
            ("Duplicate keys detected: '" + key + "'. This may cause an update error."),
            vnode.context
          );
        } else {
          seenKeys[key] = true;
        }
      }
    }
  }

  function findIdxInOld (node, oldCh, start, end) {
    for (var i = start; i < end; i++) {
      var c = oldCh[i];
      if (isDef(c) && sameVnode(node, c)) { return i }
    }
  }

  function patchVnode (
    oldVnode,
    vnode,
    insertedVnodeQueue,
    ownerArray,
    index,
    removeOnly
  ) {
    if (oldVnode === vnode) {
      return
    }

    if (isDef(vnode.elm) && isDef(ownerArray)) {
      // clone reused vnode
      vnode = ownerArray[index] = cloneVNode(vnode);
    }

    var elm = vnode.elm = oldVnode.elm;

    if (isTrue(oldVnode.isAsyncPlaceholder)) {
      if (isDef(vnode.asyncFactory.resolved)) {
        hydrate(oldVnode.elm, vnode, insertedVnodeQueue);
      } else {
        vnode.isAsyncPlaceholder = true;
      }
      return
    }

    // reuse element for static trees.
    // note we only do this if the vnode is cloned -
    // if the new node is not cloned it means the render functions have been
    // reset by the hot-reload-api and we need to do a proper re-render.
    if (isTrue(vnode.isStatic) &&
      isTrue(oldVnode.isStatic) &&
      vnode.key === oldVnode.key &&
      (isTrue(vnode.isCloned) || isTrue(vnode.isOnce))
    ) {
      vnode.componentInstance = oldVnode.componentInstance;
      return
    }

    var i;
    var data = vnode.data;
    if (isDef(data) && isDef(i = data.hook) && isDef(i = i.prepatch)) {
      i(oldVnode, vnode);
    }

    var oldCh = oldVnode.children;
    var ch = vnode.children;
    if (isDef(data) && isPatchable(vnode)) {
      for (i = 0; i < cbs.update.length; ++i) { cbs.update[i](oldVnode, vnode); }
      if (isDef(i = data.hook) && isDef(i = i.update)) { i(oldVnode, vnode); }
    }
    if (isUndef(vnode.text)) {
      if (isDef(oldCh) && isDef(ch)) {
        if (oldCh !== ch) { updateChildren(elm, oldCh, ch, insertedVnodeQueue, removeOnly); }
      } else if (isDef(ch)) {
        if (process.env.NODE_ENV !== 'production') {
          checkDuplicateKeys(ch);
        }
        if (isDef(oldVnode.text)) { nodeOps.setTextContent(elm, ''); }
        addVnodes(elm, null, ch, 0, ch.length - 1, insertedVnodeQueue);
      } else if (isDef(oldCh)) {
        removeVnodes(elm, oldCh, 0, oldCh.length - 1);
      } else if (isDef(oldVnode.text)) {
        nodeOps.setTextContent(elm, '');
      }
    } else if (oldVnode.text !== vnode.text) {
      nodeOps.setTextContent(elm, vnode.text);
    }
    if (isDef(data)) {
      if (isDef(i = data.hook) && isDef(i = i.postpatch)) { i(oldVnode, vnode); }
    }
  }

  function invokeInsertHook (vnode, queue, initial) {
    // delay insert hooks for component root nodes, invoke them after the
    // element is really inserted
    if (isTrue(initial) && isDef(vnode.parent)) {
      vnode.parent.data.pendingInsert = queue;
    } else {
      for (var i = 0; i < queue.length; ++i) {
        queue[i].data.hook.insert(queue[i]);
      }
    }
  }

  var hydrationBailed = false;
  // list of modules that can skip create hook during hydration because they
  // are already rendered on the client or has no need for initialization
  // Note: style is excluded because it relies on initial clone for future
  // deep updates (#7063).
  var isRenderedModule = makeMap('attrs,class,staticClass,staticStyle,key');

  // Note: this is a browser-only function so we can assume elms are DOM nodes.
  function hydrate (elm, vnode, insertedVnodeQueue, inVPre) {
    var i;
    var tag = vnode.tag;
    var data = vnode.data;
    var children = vnode.children;
    inVPre = inVPre || (data && data.pre);
    vnode.elm = elm;

    if (isTrue(vnode.isComment) && isDef(vnode.asyncFactory)) {
      vnode.isAsyncPlaceholder = true;
      return true
    }
    // assert node match
    if (process.env.NODE_ENV !== 'production') {
      if (!assertNodeMatch(elm, vnode, inVPre)) {
        return false
      }
    }
    if (isDef(data)) {
      if (isDef(i = data.hook) && isDef(i = i.init)) { i(vnode, true /* hydrating */); }
      if (isDef(i = vnode.componentInstance)) {
        // child component. it should have hydrated its own tree.
        initComponent(vnode, insertedVnodeQueue);
        return true
      }
    }
    if (isDef(tag)) {
      if (isDef(children)) {
        // empty element, allow client to pick up and populate children
        if (!elm.hasChildNodes()) {
          createChildren(vnode, children, insertedVnodeQueue);
        } else {
          // v-html and domProps: innerHTML
          if (isDef(i = data) && isDef(i = i.domProps) && isDef(i = i.innerHTML)) {
            if (i !== elm.innerHTML) {
              /* istanbul ignore if */
              if (process.env.NODE_ENV !== 'production' &&
                typeof console !== 'undefined' &&
                !hydrationBailed
              ) {
                hydrationBailed = true;
                console.warn('Parent: ', elm);
                console.warn('server innerHTML: ', i);
                console.warn('client innerHTML: ', elm.innerHTML);
              }
              return false
            }
          } else {
            // iterate and compare children lists
            var childrenMatch = true;
            var childNode = elm.firstChild;
            for (var i$1 = 0; i$1 < children.length; i$1++) {
              if (!childNode || !hydrate(childNode, children[i$1], insertedVnodeQueue, inVPre)) {
                childrenMatch = false;
                break
              }
              childNode = childNode.nextSibling;
            }
            // if childNode is not null, it means the actual childNodes list is
            // longer than the virtual children list.
            if (!childrenMatch || childNode) {
              /* istanbul ignore if */
              if (process.env.NODE_ENV !== 'production' &&
                typeof console !== 'undefined' &&
                !hydrationBailed
              ) {
                hydrationBailed = true;
                console.warn('Parent: ', elm);
                console.warn('Mismatching childNodes vs. VNodes: ', elm.childNodes, children);
              }
              return false
            }
          }
        }
      }
      if (isDef(data)) {
        var fullInvoke = false;
        for (var key in data) {
          if (!isRenderedModule(key)) {
            fullInvoke = true;
            invokeCreateHooks(vnode, insertedVnodeQueue);
            break
          }
        }
        if (!fullInvoke && data['class']) {
          // ensure collecting deps for deep class bindings for future updates
          traverse(data['class']);
        }
      }
    } else if (elm.data !== vnode.text) {
      elm.data = vnode.text;
    }
    return true
  }

  function assertNodeMatch (node, vnode, inVPre) {
    if (isDef(vnode.tag)) {
      return vnode.tag.indexOf('vue-component') === 0 || (
        !isUnknownElement$$1(vnode, inVPre) &&
        vnode.tag.toLowerCase() === (node.tagName && node.tagName.toLowerCase())
      )
    } else {
      return node.nodeType === (vnode.isComment ? 8 : 3)
    }
  }

  return function patch (oldVnode, vnode, hydrating, removeOnly) {
    if (isUndef(vnode)) {
      if (isDef(oldVnode)) { invokeDestroyHook(oldVnode); }
      return
    }

    var isInitialPatch = false;
    var insertedVnodeQueue = [];

    if (isUndef(oldVnode)) {
      // empty mount (likely as component), create new root element
      isInitialPatch = true;
      createElm(vnode, insertedVnodeQueue);
    } else {
      var isRealElement = isDef(oldVnode.nodeType);
      if (!isRealElement && sameVnode(oldVnode, vnode)) {
        // patch existing root node
        patchVnode(oldVnode, vnode, insertedVnodeQueue, null, null, removeOnly);
      } else {
        if (isRealElement) {
          // mounting to a real element
          // check if this is server-rendered content and if we can perform
          // a successful hydration.
          if (oldVnode.nodeType === 1 && oldVnode.hasAttribute(SSR_ATTR)) {
            oldVnode.removeAttribute(SSR_ATTR);
            hydrating = true;
          }
          if (isTrue(hydrating)) {
            if (hydrate(oldVnode, vnode, insertedVnodeQueue)) {
              invokeInsertHook(vnode, insertedVnodeQueue, true);
              return oldVnode
            } else if (process.env.NODE_ENV !== 'production') {
              warn(
                'The client-side rendered virtual DOM tree is not matching ' +
                'server-rendered content. This is likely caused by incorrect ' +
                'HTML markup, for example nesting block-level elements inside ' +
                '<p>, or missing <tbody>. Bailing hydration and performing ' +
                'full client-side render.'
              );
            }
          }
          // either not server-rendered, or hydration failed.
          // create an empty node and replace it
          oldVnode = emptyNodeAt(oldVnode);
        }

        // replacing existing element
        var oldElm = oldVnode.elm;
        var parentElm = nodeOps.parentNode(oldElm);

        // create new node
        createElm(
          vnode,
          insertedVnodeQueue,
          // extremely rare edge case: do not insert if old element is in a
          // leaving transition. Only happens when combining transition +
          // keep-alive + HOCs. (#4590)
          oldElm._leaveCb ? null : parentElm,
          nodeOps.nextSibling(oldElm)
        );

        // update parent placeholder node element, recursively
        if (isDef(vnode.parent)) {
          var ancestor = vnode.parent;
          var patchable = isPatchable(vnode);
          while (ancestor) {
            for (var i = 0; i < cbs.destroy.length; ++i) {
              cbs.destroy[i](ancestor);
            }
            ancestor.elm = vnode.elm;
            if (patchable) {
              for (var i$1 = 0; i$1 < cbs.create.length; ++i$1) {
                cbs.create[i$1](emptyNode, ancestor);
              }
              // #6513
              // invoke insert hooks that may have been merged by create hooks.
              // e.g. for directives that uses the "inserted" hook.
              var insert = ancestor.data.hook.insert;
              if (insert.merged) {
                // start at index 1 to avoid re-invoking component mounted hook
                for (var i$2 = 1; i$2 < insert.fns.length; i$2++) {
                  insert.fns[i$2]();
                }
              }
            } else {
              registerRef(ancestor);
            }
            ancestor = ancestor.parent;
          }
        }

        // destroy old node
        if (isDef(parentElm)) {
          removeVnodes(parentElm, [oldVnode], 0, 0);
        } else if (isDef(oldVnode.tag)) {
          invokeDestroyHook(oldVnode);
        }
      }
    }

    invokeInsertHook(vnode, insertedVnodeQueue, isInitialPatch);
    return vnode.elm
  }
}

/*  */

var directives = {
  create: updateDirectives,
  update: updateDirectives,
  destroy: function unbindDirectives (vnode) {
    updateDirectives(vnode, emptyNode);
  }
};

function updateDirectives (oldVnode, vnode) {
  if (oldVnode.data.directives || vnode.data.directives) {
    _update(oldVnode, vnode);
  }
}

function _update (oldVnode, vnode) {
  var isCreate = oldVnode === emptyNode;
  var isDestroy = vnode === emptyNode;
  var oldDirs = normalizeDirectives$1(oldVnode.data.directives, oldVnode.context);
  var newDirs = normalizeDirectives$1(vnode.data.directives, vnode.context);

  var dirsWithInsert = [];
  var dirsWithPostpatch = [];

  var key, oldDir, dir;
  for (key in newDirs) {
    oldDir = oldDirs[key];
    dir = newDirs[key];
    if (!oldDir) {
      // new directive, bind
      callHook$1(dir, 'bind', vnode, oldVnode);
      if (dir.def && dir.def.inserted) {
        dirsWithInsert.push(dir);
      }
    } else {
      // existing directive, update
      dir.oldValue = oldDir.value;
      callHook$1(dir, 'update', vnode, oldVnode);
      if (dir.def && dir.def.componentUpdated) {
        dirsWithPostpatch.push(dir);
      }
    }
  }

  if (dirsWithInsert.length) {
    var callInsert = function () {
      for (var i = 0; i < dirsWithInsert.length; i++) {
        callHook$1(dirsWithInsert[i], 'inserted', vnode, oldVnode);
      }
    };
    if (isCreate) {
      mergeVNodeHook(vnode, 'insert', callInsert);
    } else {
      callInsert();
    }
  }

  if (dirsWithPostpatch.length) {
    mergeVNodeHook(vnode, 'postpatch', function () {
      for (var i = 0; i < dirsWithPostpatch.length; i++) {
        callHook$1(dirsWithPostpatch[i], 'componentUpdated', vnode, oldVnode);
      }
    });
  }

  if (!isCreate) {
    for (key in oldDirs) {
      if (!newDirs[key]) {
        // no longer present, unbind
        callHook$1(oldDirs[key], 'unbind', oldVnode, oldVnode, isDestroy);
      }
    }
  }
}

var emptyModifiers = Object.create(null);

function normalizeDirectives$1 (
  dirs,
  vm
) {
  var res = Object.create(null);
  if (!dirs) {
    // $flow-disable-line
    return res
  }
  var i, dir;
  for (i = 0; i < dirs.length; i++) {
    dir = dirs[i];
    if (!dir.modifiers) {
      // $flow-disable-line
      dir.modifiers = emptyModifiers;
    }
    res[getRawDirName(dir)] = dir;
    dir.def = resolveAsset(vm.$options, 'directives', dir.name, true);
  }
  // $flow-disable-line
  return res
}

function getRawDirName (dir) {
  return dir.rawName || ((dir.name) + "." + (Object.keys(dir.modifiers || {}).join('.')))
}

function callHook$1 (dir, hook, vnode, oldVnode, isDestroy) {
  var fn = dir.def && dir.def[hook];
  if (fn) {
    try {
      fn(vnode.elm, dir, vnode, oldVnode, isDestroy);
    } catch (e) {
      handleError(e, vnode.context, ("directive " + (dir.name) + " " + hook + " hook"));
    }
  }
}

var baseModules = [
  ref,
  directives
];

/*  */

function updateAttrs (oldVnode, vnode) {
  var opts = vnode.componentOptions;
  if (isDef(opts) && opts.Ctor.options.inheritAttrs === false) {
    return
  }
  if (isUndef(oldVnode.data.attrs) && isUndef(vnode.data.attrs)) {
    return
  }
  var key, cur, old;
  var elm = vnode.elm;
  var oldAttrs = oldVnode.data.attrs || {};
  var attrs = vnode.data.attrs || {};
  // clone observed objects, as the user probably wants to mutate it
  if (isDef(attrs.__ob__)) {
    attrs = vnode.data.attrs = extend({}, attrs);
  }

  for (key in attrs) {
    cur = attrs[key];
    old = oldAttrs[key];
    if (old !== cur) {
      setAttr(elm, key, cur);
    }
  }
  // #4391: in IE9, setting type can reset value for input[type=radio]
  // #6666: IE/Edge forces progress value down to 1 before setting a max
  /* istanbul ignore if */
  if ((isIE || isEdge) && attrs.value !== oldAttrs.value) {
    setAttr(elm, 'value', attrs.value);
  }
  for (key in oldAttrs) {
    if (isUndef(attrs[key])) {
      if (isXlink(key)) {
        elm.removeAttributeNS(xlinkNS, getXlinkProp(key));
      } else if (!isEnumeratedAttr(key)) {
        elm.removeAttribute(key);
      }
    }
  }
}

function setAttr (el, key, value) {
  if (el.tagName.indexOf('-') > -1) {
    baseSetAttr(el, key, value);
  } else if (isBooleanAttr(key)) {
    // set attribute for blank value
    // e.g. <option disabled>Select one</option>
    if (isFalsyAttrValue(value)) {
      el.removeAttribute(key);
    } else {
      // technically allowfullscreen is a boolean attribute for <iframe>,
      // but Flash expects a value of "true" when used on <embed> tag
      value = key === 'allowfullscreen' && el.tagName === 'EMBED'
        ? 'true'
        : key;
      el.setAttribute(key, value);
    }
  } else if (isEnumeratedAttr(key)) {
    el.setAttribute(key, isFalsyAttrValue(value) || value === 'false' ? 'false' : 'true');
  } else if (isXlink(key)) {
    if (isFalsyAttrValue(value)) {
      el.removeAttributeNS(xlinkNS, getXlinkProp(key));
    } else {
      el.setAttributeNS(xlinkNS, key, value);
    }
  } else {
    baseSetAttr(el, key, value);
  }
}

function baseSetAttr (el, key, value) {
  if (isFalsyAttrValue(value)) {
    el.removeAttribute(key);
  } else {
    // #7138: IE10 & 11 fires input event when setting placeholder on
    // <textarea>... block the first input event and remove the blocker
    // immediately.
    /* istanbul ignore if */
    if (
      isIE && !isIE9 &&
      (el.tagName === 'TEXTAREA' || el.tagName === 'INPUT') &&
      key === 'placeholder' && !el.__ieph
    ) {
      var blocker = function (e) {
        e.stopImmediatePropagation();
        el.removeEventListener('input', blocker);
      };
      el.addEventListener('input', blocker);
      // $flow-disable-line
      el.__ieph = true; /* IE placeholder patched */
    }
    el.setAttribute(key, value);
  }
}

var attrs = {
  create: updateAttrs,
  update: updateAttrs
};

/*  */

function updateClass (oldVnode, vnode) {
  var el = vnode.elm;
  var data = vnode.data;
  var oldData = oldVnode.data;
  if (
    isUndef(data.staticClass) &&
    isUndef(data.class) && (
      isUndef(oldData) || (
        isUndef(oldData.staticClass) &&
        isUndef(oldData.class)
      )
    )
  ) {
    return
  }

  var cls = genClassForVnode(vnode);

  // handle transition classes
  var transitionClass = el._transitionClasses;
  if (isDef(transitionClass)) {
    cls = concat(cls, stringifyClass(transitionClass));
  }

  // set the class
  if (cls !== el._prevClass) {
    el.setAttribute('class', cls);
    el._prevClass = cls;
  }
}

var klass = {
  create: updateClass,
  update: updateClass
};

/*  */

/*  */

/*  */

/*  */

// in some cases, the event used has to be determined at runtime
// so we used some reserved tokens during compile.
var RANGE_TOKEN = '__r';
var CHECKBOX_RADIO_TOKEN = '__c';

/*  */

// normalize v-model event tokens that can only be determined at runtime.
// it's important to place the event as the first in the array because
// the whole point is ensuring the v-model callback gets called before
// user-attached handlers.
function normalizeEvents (on) {
  /* istanbul ignore if */
  if (isDef(on[RANGE_TOKEN])) {
    // IE input[type=range] only supports `change` event
    var event = isIE ? 'change' : 'input';
    on[event] = [].concat(on[RANGE_TOKEN], on[event] || []);
    delete on[RANGE_TOKEN];
  }
  // This was originally intended to fix #4521 but no longer necessary
  // after 2.5. Keeping it for backwards compat with generated code from < 2.4
  /* istanbul ignore if */
  if (isDef(on[CHECKBOX_RADIO_TOKEN])) {
    on.change = [].concat(on[CHECKBOX_RADIO_TOKEN], on.change || []);
    delete on[CHECKBOX_RADIO_TOKEN];
  }
}

var target$1;

function createOnceHandler$1 (event, handler, capture) {
  var _target = target$1; // save current target element in closure
  return function onceHandler () {
    var res = handler.apply(null, arguments);
    if (res !== null) {
      remove$2(event, onceHandler, capture, _target);
    }
  }
}

function add$1 (
  event,
  handler,
  capture,
  passive
) {
  handler = withMacroTask(handler);
  target$1.addEventListener(
    event,
    handler,
    supportsPassive
      ? { capture: capture, passive: passive }
      : capture
  );
}

function remove$2 (
  event,
  handler,
  capture,
  _target
) {
  (_target || target$1).removeEventListener(
    event,
    handler._withTask || handler,
    capture
  );
}

function updateDOMListeners (oldVnode, vnode) {
  if (isUndef(oldVnode.data.on) && isUndef(vnode.data.on)) {
    return
  }
  var on = vnode.data.on || {};
  var oldOn = oldVnode.data.on || {};
  target$1 = vnode.elm;
  normalizeEvents(on);
  updateListeners(on, oldOn, add$1, remove$2, createOnceHandler$1, vnode.context);
  target$1 = undefined;
}

var events = {
  create: updateDOMListeners,
  update: updateDOMListeners
};

/*  */

function updateDOMProps (oldVnode, vnode) {
  if (isUndef(oldVnode.data.domProps) && isUndef(vnode.data.domProps)) {
    return
  }
  var key, cur;
  var elm = vnode.elm;
  var oldProps = oldVnode.data.domProps || {};
  var props = vnode.data.domProps || {};
  // clone observed objects, as the user probably wants to mutate it
  if (isDef(props.__ob__)) {
    props = vnode.data.domProps = extend({}, props);
  }

  for (key in oldProps) {
    if (isUndef(props[key])) {
      elm[key] = '';
    }
  }
  for (key in props) {
    cur = props[key];
    // ignore children if the node has textContent or innerHTML,
    // as these will throw away existing DOM nodes and cause removal errors
    // on subsequent patches (#3360)
    if (key === 'textContent' || key === 'innerHTML') {
      if (vnode.children) { vnode.children.length = 0; }
      if (cur === oldProps[key]) { continue }
      // #6601 work around Chrome version <= 55 bug where single textNode
      // replaced by innerHTML/textContent retains its parentNode property
      if (elm.childNodes.length === 1) {
        elm.removeChild(elm.childNodes[0]);
      }
    }

    if (key === 'value') {
      // store value as _value as well since
      // non-string values will be stringified
      elm._value = cur;
      // avoid resetting cursor position when value is the same
      var strCur = isUndef(cur) ? '' : String(cur);
      if (shouldUpdateValue(elm, strCur)) {
        elm.value = strCur;
      }
    } else {
      elm[key] = cur;
    }
  }
}

// check platforms/web/util/attrs.js acceptValue


function shouldUpdateValue (elm, checkVal) {
  return (!elm.composing && (
    elm.tagName === 'OPTION' ||
    isNotInFocusAndDirty(elm, checkVal) ||
    isDirtyWithModifiers(elm, checkVal)
  ))
}

function isNotInFocusAndDirty (elm, checkVal) {
  // return true when textbox (.number and .trim) loses focus and its value is
  // not equal to the updated value
  var notInFocus = true;
  // #6157
  // work around IE bug when accessing document.activeElement in an iframe
  try { notInFocus = document.activeElement !== elm; } catch (e) {}
  return notInFocus && elm.value !== checkVal
}

function isDirtyWithModifiers (elm, newVal) {
  var value = elm.value;
  var modifiers = elm._vModifiers; // injected by v-model runtime
  if (isDef(modifiers)) {
    if (modifiers.lazy) {
      // inputs with lazy should only be updated when not in focus
      return false
    }
    if (modifiers.number) {
      return toNumber(value) !== toNumber(newVal)
    }
    if (modifiers.trim) {
      return value.trim() !== newVal.trim()
    }
  }
  return value !== newVal
}

var domProps = {
  create: updateDOMProps,
  update: updateDOMProps
};

/*  */

var parseStyleText = cached(function (cssText) {
  var res = {};
  var listDelimiter = /;(?![^(]*\))/g;
  var propertyDelimiter = /:(.+)/;
  cssText.split(listDelimiter).forEach(function (item) {
    if (item) {
      var tmp = item.split(propertyDelimiter);
      tmp.length > 1 && (res[tmp[0].trim()] = tmp[1].trim());
    }
  });
  return res
});

// merge static and dynamic style data on the same vnode
function normalizeStyleData (data) {
  var style = normalizeStyleBinding(data.style);
  // static style is pre-processed into an object during compilation
  // and is always a fresh object, so it's safe to merge into it
  return data.staticStyle
    ? extend(data.staticStyle, style)
    : style
}

// normalize possible array / string values into Object
function normalizeStyleBinding (bindingStyle) {
  if (Array.isArray(bindingStyle)) {
    return toObject(bindingStyle)
  }
  if (typeof bindingStyle === 'string') {
    return parseStyleText(bindingStyle)
  }
  return bindingStyle
}

/**
 * parent component style should be after child's
 * so that parent component's style could override it
 */
function getStyle (vnode, checkChild) {
  var res = {};
  var styleData;

  if (checkChild) {
    var childNode = vnode;
    while (childNode.componentInstance) {
      childNode = childNode.componentInstance._vnode;
      if (
        childNode && childNode.data &&
        (styleData = normalizeStyleData(childNode.data))
      ) {
        extend(res, styleData);
      }
    }
  }

  if ((styleData = normalizeStyleData(vnode.data))) {
    extend(res, styleData);
  }

  var parentNode = vnode;
  while ((parentNode = parentNode.parent)) {
    if (parentNode.data && (styleData = normalizeStyleData(parentNode.data))) {
      extend(res, styleData);
    }
  }
  return res
}

/*  */

var cssVarRE = /^--/;
var importantRE = /\s*!important$/;
var setProp = function (el, name, val) {
  /* istanbul ignore if */
  if (cssVarRE.test(name)) {
    el.style.setProperty(name, val);
  } else if (importantRE.test(val)) {
    el.style.setProperty(name, val.replace(importantRE, ''), 'important');
  } else {
    var normalizedName = normalize(name);
    if (Array.isArray(val)) {
      // Support values array created by autoprefixer, e.g.
      // {display: ["-webkit-box", "-ms-flexbox", "flex"]}
      // Set them one by one, and the browser will only set those it can recognize
      for (var i = 0, len = val.length; i < len; i++) {
        el.style[normalizedName] = val[i];
      }
    } else {
      el.style[normalizedName] = val;
    }
  }
};

var vendorNames = ['Webkit', 'Moz', 'ms'];

var emptyStyle;
var normalize = cached(function (prop) {
  emptyStyle = emptyStyle || document.createElement('div').style;
  prop = camelize(prop);
  if (prop !== 'filter' && (prop in emptyStyle)) {
    return prop
  }
  var capName = prop.charAt(0).toUpperCase() + prop.slice(1);
  for (var i = 0; i < vendorNames.length; i++) {
    var name = vendorNames[i] + capName;
    if (name in emptyStyle) {
      return name
    }
  }
});

function updateStyle (oldVnode, vnode) {
  var data = vnode.data;
  var oldData = oldVnode.data;

  if (isUndef(data.staticStyle) && isUndef(data.style) &&
    isUndef(oldData.staticStyle) && isUndef(oldData.style)
  ) {
    return
  }

  var cur, name;
  var el = vnode.elm;
  var oldStaticStyle = oldData.staticStyle;
  var oldStyleBinding = oldData.normalizedStyle || oldData.style || {};

  // if static style exists, stylebinding already merged into it when doing normalizeStyleData
  var oldStyle = oldStaticStyle || oldStyleBinding;

  var style = normalizeStyleBinding(vnode.data.style) || {};

  // store normalized style under a different key for next diff
  // make sure to clone it if it's reactive, since the user likely wants
  // to mutate it.
  vnode.data.normalizedStyle = isDef(style.__ob__)
    ? extend({}, style)
    : style;

  var newStyle = getStyle(vnode, true);

  for (name in oldStyle) {
    if (isUndef(newStyle[name])) {
      setProp(el, name, '');
    }
  }
  for (name in newStyle) {
    cur = newStyle[name];
    if (cur !== oldStyle[name]) {
      // ie9 setting to null has no effect, must use empty string
      setProp(el, name, cur == null ? '' : cur);
    }
  }
}

var style = {
  create: updateStyle,
  update: updateStyle
};

/*  */

var whitespaceRE = /\s+/;

/**
 * Add class with compatibility for SVG since classList is not supported on
 * SVG elements in IE
 */
function addClass (el, cls) {
  /* istanbul ignore if */
  if (!cls || !(cls = cls.trim())) {
    return
  }

  /* istanbul ignore else */
  if (el.classList) {
    if (cls.indexOf(' ') > -1) {
      cls.split(whitespaceRE).forEach(function (c) { return el.classList.add(c); });
    } else {
      el.classList.add(cls);
    }
  } else {
    var cur = " " + (el.getAttribute('class') || '') + " ";
    if (cur.indexOf(' ' + cls + ' ') < 0) {
      el.setAttribute('class', (cur + cls).trim());
    }
  }
}

/**
 * Remove class with compatibility for SVG since classList is not supported on
 * SVG elements in IE
 */
function removeClass (el, cls) {
  /* istanbul ignore if */
  if (!cls || !(cls = cls.trim())) {
    return
  }

  /* istanbul ignore else */
  if (el.classList) {
    if (cls.indexOf(' ') > -1) {
      cls.split(whitespaceRE).forEach(function (c) { return el.classList.remove(c); });
    } else {
      el.classList.remove(cls);
    }
    if (!el.classList.length) {
      el.removeAttribute('class');
    }
  } else {
    var cur = " " + (el.getAttribute('class') || '') + " ";
    var tar = ' ' + cls + ' ';
    while (cur.indexOf(tar) >= 0) {
      cur = cur.replace(tar, ' ');
    }
    cur = cur.trim();
    if (cur) {
      el.setAttribute('class', cur);
    } else {
      el.removeAttribute('class');
    }
  }
}

/*  */

function resolveTransition (def$$1) {
  if (!def$$1) {
    return
  }
  /* istanbul ignore else */
  if (typeof def$$1 === 'object') {
    var res = {};
    if (def$$1.css !== false) {
      extend(res, autoCssTransition(def$$1.name || 'v'));
    }
    extend(res, def$$1);
    return res
  } else if (typeof def$$1 === 'string') {
    return autoCssTransition(def$$1)
  }
}

var autoCssTransition = cached(function (name) {
  return {
    enterClass: (name + "-enter"),
    enterToClass: (name + "-enter-to"),
    enterActiveClass: (name + "-enter-active"),
    leaveClass: (name + "-leave"),
    leaveToClass: (name + "-leave-to"),
    leaveActiveClass: (name + "-leave-active")
  }
});

var hasTransition = inBrowser && !isIE9;
var TRANSITION = 'transition';
var ANIMATION = 'animation';

// Transition property/event sniffing
var transitionProp = 'transition';
var transitionEndEvent = 'transitionend';
var animationProp = 'animation';
var animationEndEvent = 'animationend';
if (hasTransition) {
  /* istanbul ignore if */
  if (window.ontransitionend === undefined &&
    window.onwebkittransitionend !== undefined
  ) {
    transitionProp = 'WebkitTransition';
    transitionEndEvent = 'webkitTransitionEnd';
  }
  if (window.onanimationend === undefined &&
    window.onwebkitanimationend !== undefined
  ) {
    animationProp = 'WebkitAnimation';
    animationEndEvent = 'webkitAnimationEnd';
  }
}

// binding to window is necessary to make hot reload work in IE in strict mode
var raf = inBrowser
  ? window.requestAnimationFrame
    ? window.requestAnimationFrame.bind(window)
    : setTimeout
  : /* istanbul ignore next */ function (fn) { return fn(); };

function nextFrame (fn) {
  raf(function () {
    raf(fn);
  });
}

function addTransitionClass (el, cls) {
  var transitionClasses = el._transitionClasses || (el._transitionClasses = []);
  if (transitionClasses.indexOf(cls) < 0) {
    transitionClasses.push(cls);
    addClass(el, cls);
  }
}

function removeTransitionClass (el, cls) {
  if (el._transitionClasses) {
    remove(el._transitionClasses, cls);
  }
  removeClass(el, cls);
}

function whenTransitionEnds (
  el,
  expectedType,
  cb
) {
  var ref = getTransitionInfo(el, expectedType);
  var type = ref.type;
  var timeout = ref.timeout;
  var propCount = ref.propCount;
  if (!type) { return cb() }
  var event = type === TRANSITION ? transitionEndEvent : animationEndEvent;
  var ended = 0;
  var end = function () {
    el.removeEventListener(event, onEnd);
    cb();
  };
  var onEnd = function (e) {
    if (e.target === el) {
      if (++ended >= propCount) {
        end();
      }
    }
  };
  setTimeout(function () {
    if (ended < propCount) {
      end();
    }
  }, timeout + 1);
  el.addEventListener(event, onEnd);
}

var transformRE = /\b(transform|all)(,|$)/;

function getTransitionInfo (el, expectedType) {
  var styles = window.getComputedStyle(el);
  // JSDOM may return undefined for transition properties
  var transitionDelays = (styles[transitionProp + 'Delay'] || '').split(', ');
  var transitionDurations = (styles[transitionProp + 'Duration'] || '').split(', ');
  var transitionTimeout = getTimeout(transitionDelays, transitionDurations);
  var animationDelays = (styles[animationProp + 'Delay'] || '').split(', ');
  var animationDurations = (styles[animationProp + 'Duration'] || '').split(', ');
  var animationTimeout = getTimeout(animationDelays, animationDurations);

  var type;
  var timeout = 0;
  var propCount = 0;
  /* istanbul ignore if */
  if (expectedType === TRANSITION) {
    if (transitionTimeout > 0) {
      type = TRANSITION;
      timeout = transitionTimeout;
      propCount = transitionDurations.length;
    }
  } else if (expectedType === ANIMATION) {
    if (animationTimeout > 0) {
      type = ANIMATION;
      timeout = animationTimeout;
      propCount = animationDurations.length;
    }
  } else {
    timeout = Math.max(transitionTimeout, animationTimeout);
    type = timeout > 0
      ? transitionTimeout > animationTimeout
        ? TRANSITION
        : ANIMATION
      : null;
    propCount = type
      ? type === TRANSITION
        ? transitionDurations.length
        : animationDurations.length
      : 0;
  }
  var hasTransform =
    type === TRANSITION &&
    transformRE.test(styles[transitionProp + 'Property']);
  return {
    type: type,
    timeout: timeout,
    propCount: propCount,
    hasTransform: hasTransform
  }
}

function getTimeout (delays, durations) {
  /* istanbul ignore next */
  while (delays.length < durations.length) {
    delays = delays.concat(delays);
  }

  return Math.max.apply(null, durations.map(function (d, i) {
    return toMs(d) + toMs(delays[i])
  }))
}

// Old versions of Chromium (below 61.0.3163.100) formats floating pointer numbers
// in a locale-dependent way, using a comma instead of a dot.
// If comma is not replaced with a dot, the input will be rounded down (i.e. acting
// as a floor function) causing unexpected behaviors
function toMs (s) {
  return Number(s.slice(0, -1).replace(',', '.')) * 1000
}

/*  */

function enter (vnode, toggleDisplay) {
  var el = vnode.elm;

  // call leave callback now
  if (isDef(el._leaveCb)) {
    el._leaveCb.cancelled = true;
    el._leaveCb();
  }

  var data = resolveTransition(vnode.data.transition);
  if (isUndef(data)) {
    return
  }

  /* istanbul ignore if */
  if (isDef(el._enterCb) || el.nodeType !== 1) {
    return
  }

  var css = data.css;
  var type = data.type;
  var enterClass = data.enterClass;
  var enterToClass = data.enterToClass;
  var enterActiveClass = data.enterActiveClass;
  var appearClass = data.appearClass;
  var appearToClass = data.appearToClass;
  var appearActiveClass = data.appearActiveClass;
  var beforeEnter = data.beforeEnter;
  var enter = data.enter;
  var afterEnter = data.afterEnter;
  var enterCancelled = data.enterCancelled;
  var beforeAppear = data.beforeAppear;
  var appear = data.appear;
  var afterAppear = data.afterAppear;
  var appearCancelled = data.appearCancelled;
  var duration = data.duration;

  // activeInstance will always be the <transition> component managing this
  // transition. One edge case to check is when the <transition> is placed
  // as the root node of a child component. In that case we need to check
  // <transition>'s parent for appear check.
  var context = activeInstance;
  var transitionNode = activeInstance.$vnode;
  while (transitionNode && transitionNode.parent) {
    transitionNode = transitionNode.parent;
    context = transitionNode.context;
  }

  var isAppear = !context._isMounted || !vnode.isRootInsert;

  if (isAppear && !appear && appear !== '') {
    return
  }

  var startClass = isAppear && appearClass
    ? appearClass
    : enterClass;
  var activeClass = isAppear && appearActiveClass
    ? appearActiveClass
    : enterActiveClass;
  var toClass = isAppear && appearToClass
    ? appearToClass
    : enterToClass;

  var beforeEnterHook = isAppear
    ? (beforeAppear || beforeEnter)
    : beforeEnter;
  var enterHook = isAppear
    ? (typeof appear === 'function' ? appear : enter)
    : enter;
  var afterEnterHook = isAppear
    ? (afterAppear || afterEnter)
    : afterEnter;
  var enterCancelledHook = isAppear
    ? (appearCancelled || enterCancelled)
    : enterCancelled;

  var explicitEnterDuration = toNumber(
    isObject(duration)
      ? duration.enter
      : duration
  );

  if (process.env.NODE_ENV !== 'production' && explicitEnterDuration != null) {
    checkDuration(explicitEnterDuration, 'enter', vnode);
  }

  var expectsCSS = css !== false && !isIE9;
  var userWantsControl = getHookArgumentsLength(enterHook);

  var cb = el._enterCb = once(function () {
    if (expectsCSS) {
      removeTransitionClass(el, toClass);
      removeTransitionClass(el, activeClass);
    }
    if (cb.cancelled) {
      if (expectsCSS) {
        removeTransitionClass(el, startClass);
      }
      enterCancelledHook && enterCancelledHook(el);
    } else {
      afterEnterHook && afterEnterHook(el);
    }
    el._enterCb = null;
  });

  if (!vnode.data.show) {
    // remove pending leave element on enter by injecting an insert hook
    mergeVNodeHook(vnode, 'insert', function () {
      var parent = el.parentNode;
      var pendingNode = parent && parent._pending && parent._pending[vnode.key];
      if (pendingNode &&
        pendingNode.tag === vnode.tag &&
        pendingNode.elm._leaveCb
      ) {
        pendingNode.elm._leaveCb();
      }
      enterHook && enterHook(el, cb);
    });
  }

  // start enter transition
  beforeEnterHook && beforeEnterHook(el);
  if (expectsCSS) {
    addTransitionClass(el, startClass);
    addTransitionClass(el, activeClass);
    nextFrame(function () {
      removeTransitionClass(el, startClass);
      if (!cb.cancelled) {
        addTransitionClass(el, toClass);
        if (!userWantsControl) {
          if (isValidDuration(explicitEnterDuration)) {
            setTimeout(cb, explicitEnterDuration);
          } else {
            whenTransitionEnds(el, type, cb);
          }
        }
      }
    });
  }

  if (vnode.data.show) {
    toggleDisplay && toggleDisplay();
    enterHook && enterHook(el, cb);
  }

  if (!expectsCSS && !userWantsControl) {
    cb();
  }
}

function leave (vnode, rm) {
  var el = vnode.elm;

  // call enter callback now
  if (isDef(el._enterCb)) {
    el._enterCb.cancelled = true;
    el._enterCb();
  }

  var data = resolveTransition(vnode.data.transition);
  if (isUndef(data) || el.nodeType !== 1) {
    return rm()
  }

  /* istanbul ignore if */
  if (isDef(el._leaveCb)) {
    return
  }

  var css = data.css;
  var type = data.type;
  var leaveClass = data.leaveClass;
  var leaveToClass = data.leaveToClass;
  var leaveActiveClass = data.leaveActiveClass;
  var beforeLeave = data.beforeLeave;
  var leave = data.leave;
  var afterLeave = data.afterLeave;
  var leaveCancelled = data.leaveCancelled;
  var delayLeave = data.delayLeave;
  var duration = data.duration;

  var expectsCSS = css !== false && !isIE9;
  var userWantsControl = getHookArgumentsLength(leave);

  var explicitLeaveDuration = toNumber(
    isObject(duration)
      ? duration.leave
      : duration
  );

  if (process.env.NODE_ENV !== 'production' && isDef(explicitLeaveDuration)) {
    checkDuration(explicitLeaveDuration, 'leave', vnode);
  }

  var cb = el._leaveCb = once(function () {
    if (el.parentNode && el.parentNode._pending) {
      el.parentNode._pending[vnode.key] = null;
    }
    if (expectsCSS) {
      removeTransitionClass(el, leaveToClass);
      removeTransitionClass(el, leaveActiveClass);
    }
    if (cb.cancelled) {
      if (expectsCSS) {
        removeTransitionClass(el, leaveClass);
      }
      leaveCancelled && leaveCancelled(el);
    } else {
      rm();
      afterLeave && afterLeave(el);
    }
    el._leaveCb = null;
  });

  if (delayLeave) {
    delayLeave(performLeave);
  } else {
    performLeave();
  }

  function performLeave () {
    // the delayed leave may have already been cancelled
    if (cb.cancelled) {
      return
    }
    // record leaving element
    if (!vnode.data.show && el.parentNode) {
      (el.parentNode._pending || (el.parentNode._pending = {}))[(vnode.key)] = vnode;
    }
    beforeLeave && beforeLeave(el);
    if (expectsCSS) {
      addTransitionClass(el, leaveClass);
      addTransitionClass(el, leaveActiveClass);
      nextFrame(function () {
        removeTransitionClass(el, leaveClass);
        if (!cb.cancelled) {
          addTransitionClass(el, leaveToClass);
          if (!userWantsControl) {
            if (isValidDuration(explicitLeaveDuration)) {
              setTimeout(cb, explicitLeaveDuration);
            } else {
              whenTransitionEnds(el, type, cb);
            }
          }
        }
      });
    }
    leave && leave(el, cb);
    if (!expectsCSS && !userWantsControl) {
      cb();
    }
  }
}

// only used in dev mode
function checkDuration (val, name, vnode) {
  if (typeof val !== 'number') {
    warn(
      "<transition> explicit " + name + " duration is not a valid number - " +
      "got " + (JSON.stringify(val)) + ".",
      vnode.context
    );
  } else if (isNaN(val)) {
    warn(
      "<transition> explicit " + name + " duration is NaN - " +
      'the duration expression might be incorrect.',
      vnode.context
    );
  }
}

function isValidDuration (val) {
  return typeof val === 'number' && !isNaN(val)
}

/**
 * Normalize a transition hook's argument length. The hook may be:
 * - a merged hook (invoker) with the original in .fns
 * - a wrapped component method (check ._length)
 * - a plain function (.length)
 */
function getHookArgumentsLength (fn) {
  if (isUndef(fn)) {
    return false
  }
  var invokerFns = fn.fns;
  if (isDef(invokerFns)) {
    // invoker
    return getHookArgumentsLength(
      Array.isArray(invokerFns)
        ? invokerFns[0]
        : invokerFns
    )
  } else {
    return (fn._length || fn.length) > 1
  }
}

function _enter (_, vnode) {
  if (vnode.data.show !== true) {
    enter(vnode);
  }
}

var transition = inBrowser ? {
  create: _enter,
  activate: _enter,
  remove: function remove$$1 (vnode, rm) {
    /* istanbul ignore else */
    if (vnode.data.show !== true) {
      leave(vnode, rm);
    } else {
      rm();
    }
  }
} : {};

var platformModules = [
  attrs,
  klass,
  events,
  domProps,
  style,
  transition
];

/*  */

// the directive module should be applied last, after all
// built-in modules have been applied.
var modules = platformModules.concat(baseModules);

var patch = createPatchFunction({ nodeOps: nodeOps, modules: modules });

/**
 * Not type checking this file because flow doesn't like attaching
 * properties to Elements.
 */

/* istanbul ignore if */
if (isIE9) {
  // http://www.matts411.com/post/internet-explorer-9-oninput/
  document.addEventListener('selectionchange', function () {
    var el = document.activeElement;
    if (el && el.vmodel) {
      trigger(el, 'input');
    }
  });
}

var directive = {
  inserted: function inserted (el, binding, vnode, oldVnode) {
    if (vnode.tag === 'select') {
      // #6903
      if (oldVnode.elm && !oldVnode.elm._vOptions) {
        mergeVNodeHook(vnode, 'postpatch', function () {
          directive.componentUpdated(el, binding, vnode);
        });
      } else {
        setSelected(el, binding, vnode.context);
      }
      el._vOptions = [].map.call(el.options, getValue);
    } else if (vnode.tag === 'textarea' || isTextInputType(el.type)) {
      el._vModifiers = binding.modifiers;
      if (!binding.modifiers.lazy) {
        el.addEventListener('compositionstart', onCompositionStart);
        el.addEventListener('compositionend', onCompositionEnd);
        // Safari < 10.2 & UIWebView doesn't fire compositionend when
        // switching focus before confirming composition choice
        // this also fixes the issue where some browsers e.g. iOS Chrome
        // fires "change" instead of "input" on autocomplete.
        el.addEventListener('change', onCompositionEnd);
        /* istanbul ignore if */
        if (isIE9) {
          el.vmodel = true;
        }
      }
    }
  },

  componentUpdated: function componentUpdated (el, binding, vnode) {
    if (vnode.tag === 'select') {
      setSelected(el, binding, vnode.context);
      // in case the options rendered by v-for have changed,
      // it's possible that the value is out-of-sync with the rendered options.
      // detect such cases and filter out values that no longer has a matching
      // option in the DOM.
      var prevOptions = el._vOptions;
      var curOptions = el._vOptions = [].map.call(el.options, getValue);
      if (curOptions.some(function (o, i) { return !looseEqual(o, prevOptions[i]); })) {
        // trigger change event if
        // no matching option found for at least one value
        var needReset = el.multiple
          ? binding.value.some(function (v) { return hasNoMatchingOption(v, curOptions); })
          : binding.value !== binding.oldValue && hasNoMatchingOption(binding.value, curOptions);
        if (needReset) {
          trigger(el, 'change');
        }
      }
    }
  }
};

function setSelected (el, binding, vm) {
  actuallySetSelected(el, binding, vm);
  /* istanbul ignore if */
  if (isIE || isEdge) {
    setTimeout(function () {
      actuallySetSelected(el, binding, vm);
    }, 0);
  }
}

function actuallySetSelected (el, binding, vm) {
  var value = binding.value;
  var isMultiple = el.multiple;
  if (isMultiple && !Array.isArray(value)) {
    process.env.NODE_ENV !== 'production' && warn(
      "<select multiple v-model=\"" + (binding.expression) + "\"> " +
      "expects an Array value for its binding, but got " + (Object.prototype.toString.call(value).slice(8, -1)),
      vm
    );
    return
  }
  var selected, option;
  for (var i = 0, l = el.options.length; i < l; i++) {
    option = el.options[i];
    if (isMultiple) {
      selected = looseIndexOf(value, getValue(option)) > -1;
      if (option.selected !== selected) {
        option.selected = selected;
      }
    } else {
      if (looseEqual(getValue(option), value)) {
        if (el.selectedIndex !== i) {
          el.selectedIndex = i;
        }
        return
      }
    }
  }
  if (!isMultiple) {
    el.selectedIndex = -1;
  }
}

function hasNoMatchingOption (value, options) {
  return options.every(function (o) { return !looseEqual(o, value); })
}

function getValue (option) {
  return '_value' in option
    ? option._value
    : option.value
}

function onCompositionStart (e) {
  e.target.composing = true;
}

function onCompositionEnd (e) {
  // prevent triggering an input event for no reason
  if (!e.target.composing) { return }
  e.target.composing = false;
  trigger(e.target, 'input');
}

function trigger (el, type) {
  var e = document.createEvent('HTMLEvents');
  e.initEvent(type, true, true);
  el.dispatchEvent(e);
}

/*  */

// recursively search for possible transition defined inside the component root
function locateNode (vnode) {
  return vnode.componentInstance && (!vnode.data || !vnode.data.transition)
    ? locateNode(vnode.componentInstance._vnode)
    : vnode
}

var show = {
  bind: function bind (el, ref, vnode) {
    var value = ref.value;

    vnode = locateNode(vnode);
    var transition$$1 = vnode.data && vnode.data.transition;
    var originalDisplay = el.__vOriginalDisplay =
      el.style.display === 'none' ? '' : el.style.display;
    if (value && transition$$1) {
      vnode.data.show = true;
      enter(vnode, function () {
        el.style.display = originalDisplay;
      });
    } else {
      el.style.display = value ? originalDisplay : 'none';
    }
  },

  update: function update (el, ref, vnode) {
    var value = ref.value;
    var oldValue = ref.oldValue;

    /* istanbul ignore if */
    if (!value === !oldValue) { return }
    vnode = locateNode(vnode);
    var transition$$1 = vnode.data && vnode.data.transition;
    if (transition$$1) {
      vnode.data.show = true;
      if (value) {
        enter(vnode, function () {
          el.style.display = el.__vOriginalDisplay;
        });
      } else {
        leave(vnode, function () {
          el.style.display = 'none';
        });
      }
    } else {
      el.style.display = value ? el.__vOriginalDisplay : 'none';
    }
  },

  unbind: function unbind (
    el,
    binding,
    vnode,
    oldVnode,
    isDestroy
  ) {
    if (!isDestroy) {
      el.style.display = el.__vOriginalDisplay;
    }
  }
};

var platformDirectives = {
  model: directive,
  show: show
};

/*  */

var transitionProps = {
  name: String,
  appear: Boolean,
  css: Boolean,
  mode: String,
  type: String,
  enterClass: String,
  leaveClass: String,
  enterToClass: String,
  leaveToClass: String,
  enterActiveClass: String,
  leaveActiveClass: String,
  appearClass: String,
  appearActiveClass: String,
  appearToClass: String,
  duration: [Number, String, Object]
};

// in case the child is also an abstract component, e.g. <keep-alive>
// we want to recursively retrieve the real component to be rendered
function getRealChild (vnode) {
  var compOptions = vnode && vnode.componentOptions;
  if (compOptions && compOptions.Ctor.options.abstract) {
    return getRealChild(getFirstComponentChild(compOptions.children))
  } else {
    return vnode
  }
}

function extractTransitionData (comp) {
  var data = {};
  var options = comp.$options;
  // props
  for (var key in options.propsData) {
    data[key] = comp[key];
  }
  // events.
  // extract listeners and pass them directly to the transition methods
  var listeners = options._parentListeners;
  for (var key$1 in listeners) {
    data[camelize(key$1)] = listeners[key$1];
  }
  return data
}

function placeholder (h, rawChild) {
  if (/\d-keep-alive$/.test(rawChild.tag)) {
    return h('keep-alive', {
      props: rawChild.componentOptions.propsData
    })
  }
}

function hasParentTransition (vnode) {
  while ((vnode = vnode.parent)) {
    if (vnode.data.transition) {
      return true
    }
  }
}

function isSameChild (child, oldChild) {
  return oldChild.key === child.key && oldChild.tag === child.tag
}

var isNotTextNode = function (c) { return c.tag || isAsyncPlaceholder(c); };

var isVShowDirective = function (d) { return d.name === 'show'; };

var Transition = {
  name: 'transition',
  props: transitionProps,
  abstract: true,

  render: function render (h) {
    var this$1 = this;

    var children = this.$slots.default;
    if (!children) {
      return
    }

    // filter out text nodes (possible whitespaces)
    children = children.filter(isNotTextNode);
    /* istanbul ignore if */
    if (!children.length) {
      return
    }

    // warn multiple elements
    if (process.env.NODE_ENV !== 'production' && children.length > 1) {
      warn(
        '<transition> can only be used on a single element. Use ' +
        '<transition-group> for lists.',
        this.$parent
      );
    }

    var mode = this.mode;

    // warn invalid mode
    if (process.env.NODE_ENV !== 'production' &&
      mode && mode !== 'in-out' && mode !== 'out-in'
    ) {
      warn(
        'invalid <transition> mode: ' + mode,
        this.$parent
      );
    }

    var rawChild = children[0];

    // if this is a component root node and the component's
    // parent container node also has transition, skip.
    if (hasParentTransition(this.$vnode)) {
      return rawChild
    }

    // apply transition data to child
    // use getRealChild() to ignore abstract components e.g. keep-alive
    var child = getRealChild(rawChild);
    /* istanbul ignore if */
    if (!child) {
      return rawChild
    }

    if (this._leaving) {
      return placeholder(h, rawChild)
    }

    // ensure a key that is unique to the vnode type and to this transition
    // component instance. This key will be used to remove pending leaving nodes
    // during entering.
    var id = "__transition-" + (this._uid) + "-";
    child.key = child.key == null
      ? child.isComment
        ? id + 'comment'
        : id + child.tag
      : isPrimitive(child.key)
        ? (String(child.key).indexOf(id) === 0 ? child.key : id + child.key)
        : child.key;

    var data = (child.data || (child.data = {})).transition = extractTransitionData(this);
    var oldRawChild = this._vnode;
    var oldChild = getRealChild(oldRawChild);

    // mark v-show
    // so that the transition module can hand over the control to the directive
    if (child.data.directives && child.data.directives.some(isVShowDirective)) {
      child.data.show = true;
    }

    if (
      oldChild &&
      oldChild.data &&
      !isSameChild(child, oldChild) &&
      !isAsyncPlaceholder(oldChild) &&
      // #6687 component root is a comment node
      !(oldChild.componentInstance && oldChild.componentInstance._vnode.isComment)
    ) {
      // replace old child transition data with fresh one
      // important for dynamic transitions!
      var oldData = oldChild.data.transition = extend({}, data);
      // handle transition mode
      if (mode === 'out-in') {
        // return placeholder node and queue update when leave finishes
        this._leaving = true;
        mergeVNodeHook(oldData, 'afterLeave', function () {
          this$1._leaving = false;
          this$1.$forceUpdate();
        });
        return placeholder(h, rawChild)
      } else if (mode === 'in-out') {
        if (isAsyncPlaceholder(child)) {
          return oldRawChild
        }
        var delayedLeave;
        var performLeave = function () { delayedLeave(); };
        mergeVNodeHook(data, 'afterEnter', performLeave);
        mergeVNodeHook(data, 'enterCancelled', performLeave);
        mergeVNodeHook(oldData, 'delayLeave', function (leave) { delayedLeave = leave; });
      }
    }

    return rawChild
  }
};

/*  */

var props = extend({
  tag: String,
  moveClass: String
}, transitionProps);

delete props.mode;

var TransitionGroup = {
  props: props,

  beforeMount: function beforeMount () {
    var this$1 = this;

    var update = this._update;
    this._update = function (vnode, hydrating) {
      var restoreActiveInstance = setActiveInstance(this$1);
      // force removing pass
      this$1.__patch__(
        this$1._vnode,
        this$1.kept,
        false, // hydrating
        true // removeOnly (!important, avoids unnecessary moves)
      );
      this$1._vnode = this$1.kept;
      restoreActiveInstance();
      update.call(this$1, vnode, hydrating);
    };
  },

  render: function render (h) {
    var tag = this.tag || this.$vnode.data.tag || 'span';
    var map = Object.create(null);
    var prevChildren = this.prevChildren = this.children;
    var rawChildren = this.$slots.default || [];
    var children = this.children = [];
    var transitionData = extractTransitionData(this);

    for (var i = 0; i < rawChildren.length; i++) {
      var c = rawChildren[i];
      if (c.tag) {
        if (c.key != null && String(c.key).indexOf('__vlist') !== 0) {
          children.push(c);
          map[c.key] = c
          ;(c.data || (c.data = {})).transition = transitionData;
        } else if (process.env.NODE_ENV !== 'production') {
          var opts = c.componentOptions;
          var name = opts ? (opts.Ctor.options.name || opts.tag || '') : c.tag;
          warn(("<transition-group> children must be keyed: <" + name + ">"));
        }
      }
    }

    if (prevChildren) {
      var kept = [];
      var removed = [];
      for (var i$1 = 0; i$1 < prevChildren.length; i$1++) {
        var c$1 = prevChildren[i$1];
        c$1.data.transition = transitionData;
        c$1.data.pos = c$1.elm.getBoundingClientRect();
        if (map[c$1.key]) {
          kept.push(c$1);
        } else {
          removed.push(c$1);
        }
      }
      this.kept = h(tag, null, kept);
      this.removed = removed;
    }

    return h(tag, null, children)
  },

  updated: function updated () {
    var children = this.prevChildren;
    var moveClass = this.moveClass || ((this.name || 'v') + '-move');
    if (!children.length || !this.hasMove(children[0].elm, moveClass)) {
      return
    }

    // we divide the work into three loops to avoid mixing DOM reads and writes
    // in each iteration - which helps prevent layout thrashing.
    children.forEach(callPendingCbs);
    children.forEach(recordPosition);
    children.forEach(applyTranslation);

    // force reflow to put everything in position
    // assign to this to avoid being removed in tree-shaking
    // $flow-disable-line
    this._reflow = document.body.offsetHeight;

    children.forEach(function (c) {
      if (c.data.moved) {
        var el = c.elm;
        var s = el.style;
        addTransitionClass(el, moveClass);
        s.transform = s.WebkitTransform = s.transitionDuration = '';
        el.addEventListener(transitionEndEvent, el._moveCb = function cb (e) {
          if (e && e.target !== el) {
            return
          }
          if (!e || /transform$/.test(e.propertyName)) {
            el.removeEventListener(transitionEndEvent, cb);
            el._moveCb = null;
            removeTransitionClass(el, moveClass);
          }
        });
      }
    });
  },

  methods: {
    hasMove: function hasMove (el, moveClass) {
      /* istanbul ignore if */
      if (!hasTransition) {
        return false
      }
      /* istanbul ignore if */
      if (this._hasMove) {
        return this._hasMove
      }
      // Detect whether an element with the move class applied has
      // CSS transitions. Since the element may be inside an entering
      // transition at this very moment, we make a clone of it and remove
      // all other transition classes applied to ensure only the move class
      // is applied.
      var clone = el.cloneNode();
      if (el._transitionClasses) {
        el._transitionClasses.forEach(function (cls) { removeClass(clone, cls); });
      }
      addClass(clone, moveClass);
      clone.style.display = 'none';
      this.$el.appendChild(clone);
      var info = getTransitionInfo(clone);
      this.$el.removeChild(clone);
      return (this._hasMove = info.hasTransform)
    }
  }
};

function callPendingCbs (c) {
  /* istanbul ignore if */
  if (c.elm._moveCb) {
    c.elm._moveCb();
  }
  /* istanbul ignore if */
  if (c.elm._enterCb) {
    c.elm._enterCb();
  }
}

function recordPosition (c) {
  c.data.newPos = c.elm.getBoundingClientRect();
}

function applyTranslation (c) {
  var oldPos = c.data.pos;
  var newPos = c.data.newPos;
  var dx = oldPos.left - newPos.left;
  var dy = oldPos.top - newPos.top;
  if (dx || dy) {
    c.data.moved = true;
    var s = c.elm.style;
    s.transform = s.WebkitTransform = "translate(" + dx + "px," + dy + "px)";
    s.transitionDuration = '0s';
  }
}

var platformComponents = {
  Transition: Transition,
  TransitionGroup: TransitionGroup
};

/*  */

// install platform specific utils
Vue.config.mustUseProp = mustUseProp;
Vue.config.isReservedTag = isReservedTag;
Vue.config.isReservedAttr = isReservedAttr;
Vue.config.getTagNamespace = getTagNamespace;
Vue.config.isUnknownElement = isUnknownElement;

// install platform runtime directives & components
extend(Vue.options.directives, platformDirectives);
extend(Vue.options.components, platformComponents);

// install platform patch function
Vue.prototype.__patch__ = inBrowser ? patch : noop;

// public mount method
Vue.prototype.$mount = function (
  el,
  hydrating
) {
  el = el && inBrowser ? query(el) : undefined;
  return mountComponent(this, el, hydrating)
};

// devtools global hook
/* istanbul ignore next */
if (inBrowser) {
  setTimeout(function () {
    if (config.devtools) {
      if (devtools) {
        devtools.emit('init', Vue);
      } else if (
        process.env.NODE_ENV !== 'production' &&
        process.env.NODE_ENV !== 'test' &&
        isChrome
      ) {
        console[console.info ? 'info' : 'log'](
          'Download the Vue Devtools extension for a better development experience:\n' +
          'https://github.com/vuejs/vue-devtools'
        );
      }
    }
    if (process.env.NODE_ENV !== 'production' &&
      process.env.NODE_ENV !== 'test' &&
      config.productionTip !== false &&
      typeof console !== 'undefined'
    ) {
      console[console.info ? 'info' : 'log'](
        "You are running Vue in development mode.\n" +
        "Make sure to turn on production mode when deploying for production.\n" +
        "See more tips at https://vuejs.org/guide/deployment.html"
      );
    }
  }, 0);
}

/*  */

module.exports = Vue;
=======
if (process.env.NODE_ENV === 'production') {
  module.exports = require('./vue.runtime.common.prod.js')
} else {
  module.exports = require('./vue.runtime.common.dev.js')
}
>>>>>>> edf7df0c
<|MERGE_RESOLUTION|>--- conflicted
+++ resolved
@@ -1,4 +1,3 @@
-<<<<<<< HEAD
 /*!
  * Vue.js v2.5.22
  * (c) 2014-2019 Evan You
@@ -1919,7 +1918,7 @@
     try {
       return fn.apply(null, arguments)
     } finally {
-      useMacroTask = false;    
+      useMacroTask = false;
     }
   })
 }
@@ -8103,15 +8102,4 @@
       );
     }
   }, 0);
-}
-
-/*  */
-
-module.exports = Vue;
-=======
-if (process.env.NODE_ENV === 'production') {
-  module.exports = require('./vue.runtime.common.prod.js')
-} else {
-  module.exports = require('./vue.runtime.common.dev.js')
-}
->>>>>>> edf7df0c
+}